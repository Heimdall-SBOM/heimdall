--- conflicted
+++ resolved
@@ -30,29 +30,6 @@
 {
 #endif
 
-<<<<<<< HEAD
-// Gold Plugin C-style function declarations
-int onload(void* handle);
-void onunload(void);
-const char* heimdall_gold_version(void);
-const char* heimdall_gold_description(void);
-int heimdall_set_output_path(const char* path);
-int heimdall_set_format(const char* fmt);
-void heimdall_set_verbose(bool v);
-int heimdall_process_input_file(const char* filePath);
-int heimdall_process_library(const char* libraryPath);
-int heimdall_process_symbol(const char* symbolName, uint64_t address, uint64_t size);
-int heimdall_set_cyclonedx_version(const char* version);
-void heimdall_finalize(void);
-int heimdall_gold_set_plugin_option(const char* option);
-
-// LLD Plugin C-style function declarations
-const char* heimdall_lld_version(void);
-const char* heimdall_lld_description(void);
-
-
-int heimdall_lld_set_plugin_option(const char* option);
-=======
   // Gold Plugin C-style function declarations
   int         onload(void* handle);
   void        onunload(void);
@@ -68,13 +45,12 @@
   void        heimdall_finalize(void);
   int         heimdall_gold_set_plugin_option(const char* option);
 
-  // LLD Plugin C-style function declarations
-  const char* heimdall_lld_version(void);
-  const char* heimdall_lld_description(void);
-  void        heimdall_set_verbose(bool v);
-  int         heimdall_set_cyclonedx_version(const char* version);
-  int         heimdall_lld_set_plugin_option(const char* option);
->>>>>>> f417b0f0
+// LLD Plugin C-style function declarations
+const char* heimdall_lld_version(void);
+const char* heimdall_lld_description(void);
+
+
+int heimdall_lld_set_plugin_option(const char* option);
 
 #ifdef __cplusplus
 }
