--- conflicted
+++ resolved
@@ -90,15 +90,6 @@
 ### SPDX 2.3 Format
 
 #### **Package Information:**
-<<<<<<< HEAD
-
-
-#### **File Information:**
-
-
-#### **Dependencies:**
-
-=======
 ```text
 PackageName: heimdall-ada-demo
 PackageVersion: GNAT Lib v11
@@ -122,7 +113,6 @@
 Relationship: SPDXRef-Package CONTAINS SPDXRef-libgnat-11-so
 Relationship: SPDXRef-Package CONTAINS SPDXRef-main-static
 ```
->>>>>>> 812cdda1
 
 ### CycloneDX Format
 
