--- conflicted
+++ resolved
@@ -102,14 +102,12 @@
         run: |
           # Generate proper compile_commands.json with cmake
           cmake -DCMAKE_EXPORT_COMPILE_COMMANDS=ON -S . -B build
-<<<<<<< HEAD
+
           # Security: Pin clang-tidy script to specific commit SHA to prevent supply chain attacks
           # Using known stable LLVM commit instead of main branch
           wget https://raw.githubusercontent.com/llvm/llvm-project/6009708b4367171ccdbf4b5905cb6a803753fe18/clang-tools-extra/clang-tidy/tool/run-clang-tidy.py
           chmod +x run-clang-tidy.py
           mkdir -p tidy-fixes
-=======
->>>>>>> 35192006
           
           # Get changed files
           FILES=$(git diff --name-only ${{ github.event.pull_request.base.sha }} | grep -E '\.(c|cpp|h|hpp)$' || true)
