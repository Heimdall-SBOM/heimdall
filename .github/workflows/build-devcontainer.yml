name: Build DevContainer Image

on:
  push:
    paths:
      - '.devcontainer/Dockerfile'
      - '.github/workflows/build-devcontainer.yml'
  workflow_dispatch:
    inputs:
<<<<<<< HEAD
=======
      docker_username:
        description: 'Docker Hub username'
        required: true
        default: 'heimdall-sbom'
>>>>>>> 9a6b1638
      image_tag:
        description: 'Image tag'
        required: false
        default: 'latest'

env:
<<<<<<< HEAD
  DOCKER_IMAGE: ghcr.io/${{ github.repository_owner }}/heimdall-devcontainer:${{ github.event.inputs.image_tag || 'latest' }}
=======
  DOCKER_IMAGE: ${{ github.event.inputs.docker_username || 'heimdall-sbom' }}/heimdall-devcontainer:${{ github.event.inputs.image_tag || 'latest' }}
>>>>>>> 9a6b1638

jobs:
  build-and-push:
    runs-on: ubuntu-latest
    permissions:
      contents: write
      packages: write
    
    steps:
      - name: Checkout code
        uses: actions/checkout@v4

      - name: Set up Docker Buildx
        uses: docker/setup-buildx-action@v3

      - name: Login to GitHub Container Registry
        uses: docker/login-action@v3
        with:
          registry: ghcr.io
          username: ${{ github.actor }}
          password: ${{ secrets.GITHUB_TOKEN }}

      - name: Build and push Docker image
        uses: docker/build-push-action@v5
        with:
          context: .
          file: ./.devcontainer/Dockerfile
          push: true
          tags: ${{ env.DOCKER_IMAGE }}
          cache-from: type=gha
          cache-to: type=gha,mode=max

      - name: Update devcontainer.json
        if: github.event.inputs.image_tag
        run: |
          # Update the image reference in devcontainer.json
          sed -i "s|:latest|:${{ github.event.inputs.image_tag }}|g" .devcontainer/devcontainer.json
          
          # Commit and push the changes
          git config --local user.email "action@github.com"
          git config --local user.name "GitHub Action"
          git add .devcontainer/devcontainer.json
          git commit -m "Update devcontainer image reference to tag: ${{ github.event.inputs.image_tag }}" || exit 0
          git push

      - name: Comment on PR
        if: github.event_name == 'pull_request'
        uses: actions/github-script@v7
        with:
          script: |
            github.rest.issues.createComment({
              issue_number: context.issue.number,
              owner: context.repo.owner,
              repo: context.repo.repo,
              body: `🚀 DevContainer image built and pushed to GitHub Container Registry: \`${{ env.DOCKER_IMAGE }}\`
              
              The devcontainer will now use the pre-built image instead of building locally.`
            }) <|MERGE_RESOLUTION|>--- conflicted
+++ resolved
@@ -7,24 +7,13 @@
       - '.github/workflows/build-devcontainer.yml'
   workflow_dispatch:
     inputs:
-<<<<<<< HEAD
-=======
-      docker_username:
-        description: 'Docker Hub username'
-        required: true
-        default: 'heimdall-sbom'
->>>>>>> 9a6b1638
       image_tag:
         description: 'Image tag'
         required: false
         default: 'latest'
 
 env:
-<<<<<<< HEAD
   DOCKER_IMAGE: ghcr.io/${{ github.repository_owner }}/heimdall-devcontainer:${{ github.event.inputs.image_tag || 'latest' }}
-=======
-  DOCKER_IMAGE: ${{ github.event.inputs.docker_username || 'heimdall-sbom' }}/heimdall-devcontainer:${{ github.event.inputs.image_tag || 'latest' }}
->>>>>>> 9a6b1638
 
 jobs:
   build-and-push:
