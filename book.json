--- conflicted
+++ resolved
@@ -3,21 +3,13 @@
   "ignore": [
     "external"
   ],
-<<<<<<< HEAD
-=======
-  "plugins": ["highlight"],
->>>>>>> 1d0493e2
   "pluginsConfig": {
     "highlight": {
       "init": {
         "tabReplace": "  ",
         "useBR": false,
         "classPrefix": "hljs-",
-<<<<<<< HEAD
-        "languages": ["dot", "spdx", "meson", "graphviz", "json", "ini", "text", "bash", "cpp", "cmake", "yaml", "xml", "html", "css", "javascript"]
-=======
         "languages": ["dot", "spdx", "meson", "graphviz", "json", "ini", "text", "bash", "cpp", "cmake", "yaml", "xml", "html", "css", "javascript", "mermaid"]
->>>>>>> 1d0493e2
       }
     }
   }
