{
  "title": "Heimdall-SBOM Documentation",
  "ignore": [
    "external"
  ],
<<<<<<< HEAD
  "plugins": ["mermaid-md-adoc", "highlight"],
  "pluginsConfig": {
    "highlight": {
      "init": {
        "tabReplace": "  ",
        "useBR": false,
        "classPrefix": "hljs-",
        "languages": ["dot", "spdx", "meson", "graphviz", "json", "ini", "text", "bash", "cpp", "cmake", "yaml", "xml", "html", "css", "javascript"]
      }
    }
  }
=======
  "plugins": ["mermaid-md-adoc"]
>>>>>>> 095f9f00
}<|MERGE_RESOLUTION|>--- conflicted
+++ resolved
@@ -3,7 +3,7 @@
   "ignore": [
     "external"
   ],
-<<<<<<< HEAD
+
   "plugins": ["mermaid-md-adoc", "highlight"],
   "pluginsConfig": {
     "highlight": {
@@ -15,7 +15,4 @@
       }
     }
   }
-=======
-  "plugins": ["mermaid-md-adoc"]
->>>>>>> 095f9f00
 }