#!/bin/bash

# Compiler Version Manager for Heimdall
# Manages compiler selection based on C++ standard requirements

# Colors for output
RED='\033[0;31m'
GREEN='\033[0;32m'
YELLOW='\033[1;33m'
BLUE='\033[0;34m'
NC='\033[0m' # No Color

print_status() {
    echo -e "${BLUE}[INFO]${NC} $1"
}

print_success() {
    echo -e "${GREEN}[SUCCESS]${NC} $1"
}

print_warning() {
    echo -e "${YELLOW}[WARNING]${NC} $1"
}

print_error() {
    echo -e "${RED}[ERROR]${NC} $1"
}

# Function to detect available GCC versions
detect_gcc_versions() {
    local versions=()
    
    # On macOS, check for Homebrew GCC installations first
    if [[ "$(uname)" == "Darwin" ]]; then
        # Check for Homebrew GCC installations
        if [ -x "/opt/homebrew/opt/gcc/bin/gcc-15" ]; then
            local gcc_version=$("/opt/homebrew/opt/gcc/bin/gcc-15" --version | head -n1 | cut -d' ' -f4 | sed 's/)//')
            if [ $? -eq 0 ] && [ -n "$gcc_version" ]; then
                echo "[DEBUG] Found Homebrew gcc-15: $gcc_version" 1>&2
                versions+=("homebrew-gcc-15:${gcc_version}")
            fi
        fi
        
        # Also check for Intel Mac Homebrew paths
        if [ -x "/usr/local/opt/gcc/bin/gcc-15" ]; then
            local gcc_version=$("/usr/local/opt/gcc/bin/gcc-15" --version | head -n1 | cut -d' ' -f4 | sed 's/)//')
            if [ $? -eq 0 ] && [ -n "$gcc_version" ]; then
                echo "[DEBUG] Found Homebrew Intel gcc-15: $gcc_version" 1>&2
                versions+=("homebrew-gcc-15-intel:${gcc_version}")
            fi
        fi
    fi
    
    # Check for default gcc first (prioritize default)
    if command -v "gcc" >/dev/null 2>&1; then
        local default_version=$(gcc --version | head -n1 | cut -d' ' -f3)
        echo "[DEBUG] Found default gcc: $default_version" 1>&2
        versions+=("gcc:${default_version}")
    fi
    
    # Check for system-installed GCC versions
    for version in {7..20}; do
        if command -v "gcc-${version}" >/dev/null 2>&1; then
<<<<<<< HEAD
            local gcc_version=$("gcc-${version}" --version | head -n1 | sed 's/.*version \([0-9.]*\).*/\1/')
=======
            local gcc_version=$("gcc-${version}" --version | head -n1 | cut -d' ' -f3 | sed 's/)//')
>>>>>>> 1d0493e2
            echo "[DEBUG] Found system gcc-${version}: $gcc_version" 1>&2
            versions+=("gcc-${version}:${gcc_version}")
        fi
    done
    
    # Check for SCL GCC toolset versions
    for version in {7..20}; do
        if scl list-collections 2>/dev/null | grep -q "gcc-toolset-${version}" 2>/dev/null; then
            local gcc_version=$(scl enable gcc-toolset-${version} -- gcc --version 2>/dev/null | head -n1 | sed 's/.*version \([0-9.]*\).*/\1/')
            if [ -n "$gcc_version" ]; then
                # Test if the compiler actually works
                scl enable gcc-toolset-${version} -- gcc --version >/dev/null 2>&1
                if [ $? -eq 0 ]; then
                    echo "[DEBUG] Found SCL gcc-toolset-${version}: $gcc_version" 1>&2
                    versions+=("scl-gcc-toolset-${version}:${gcc_version}")
                else
                    echo "[DEBUG] SCL gcc-toolset-${version} present but not working" 1>&2
                fi
            else
                echo "[DEBUG] SCL gcc-toolset-${version} present but version string empty" 1>&2
            fi
        fi
    done
    
<<<<<<< HEAD
    # Check for default gcc
    if command -v "gcc" >/dev/null 2>&1; then
        local default_version=$(gcc --version | head -n1 | sed 's/.*version \([0-9.]*\).*/\1/')
        echo "[DEBUG] Found default gcc: $default_version" 1>&2
        versions+=("gcc:${default_version}")
    fi
    
=======

>>>>>>> 1d0493e2
    echo "${versions[@]}"
}

# Function to detect available Clang versions
detect_clang_versions() {
    local versions=()
    
    # Check for system-installed Clang versions
    for version in {7..20}; do
        if command -v "clang-${version}" >/dev/null 2>&1; then
            local clang_version=$("clang-${version}" --version | head -n1 | sed 's/.*version \([0-9.]*\).*/\1/')
            echo "[DEBUG] Found system clang-${version}: $clang_version" 1>&2
            versions+=("clang-${version}:${clang_version}")
        fi
    done
    
    # Check for default clang
    if command -v "clang" >/dev/null 2>&1; then
        local default_version=$(clang --version | head -n1 | sed 's/.*version \([0-9.]*\).*/\1/')
        echo "[DEBUG] Found default clang: $default_version" 1>&2
        versions+=("clang:${default_version}")
    fi
    
    echo "${versions[@]}"
}

# Function to get compiler major version from version string
get_compiler_major_version() {
    local version_string="$1"
    echo "$version_string" | cut -d'.' -f1
}

# Function to select appropriate compiler for C++ standard
select_compiler() {
    local cxx_standard="$1"
    local compiler_preference="$2"
<<<<<<< HEAD
    local available_gcc_string="$3"
    local available_clang_string="$4"
    
    # Convert space-separated strings back to arrays
    IFS=' ' read -ra available_gcc <<< "$available_gcc_string"
    IFS=' ' read -ra available_clang <<< "$available_clang_string"
    

=======
    shift 2
    local available_gcc=()
    local available_clang=()
    
    # Parse the remaining arguments into GCC and Clang arrays
    for arg in "$@"; do
        if [[ "$arg" =~ ^(gcc|scl-gcc-toolset-|homebrew-gcc-) ]]; then
            available_gcc+=("$arg")
        elif [[ "$arg" =~ ^clang ]]; then
            available_clang+=("$arg")
        fi
    done
>>>>>>> 1d0493e2
    
    case $cxx_standard in
        11)
            # C++11: GCC 4.8+ or Clang 3.3+
            # Check compiler preference first
            if [ "$compiler_preference" = "clang" ]; then
                for version_info in "${available_clang[@]}"; do
                    local version_name=$(echo "$version_info" | cut -d':' -f1)
                    local version_number=$(echo "$version_info" | cut -d':' -f2)
                    local major_version=$(get_compiler_major_version "$version_number")
                    if [ "$major_version" -ge 3 ]; then
                        echo "clang:${version_name}"
                        return 0
                    fi
                done
            fi
            
            # Default: prefer newer versions for better support
            for version_info in "${available_gcc[@]}"; do
                local version_name=$(echo "$version_info" | cut -d':' -f1)
                local version_number=$(echo "$version_info" | cut -d':' -f2)
                local major_version=$(get_compiler_major_version "$version_number")
                if [[ "$version_name" =~ ^(gcc|scl-gcc-toolset-|homebrew-gcc-) ]] && [ "$major_version" -ge 4 ]; then
                    echo "${version_name}:${version_number}"
                    return 0
                fi
            done
            for version_info in "${available_clang[@]}"; do
                local version_name=$(echo "$version_info" | cut -d':' -f1)
                local version_number=$(echo "$version_info" | cut -d':' -f2)
                local major_version=$(get_compiler_major_version "$version_number")
                if [ "$major_version" -ge 3 ]; then
                    echo "clang:${version_name}"
                    return 0
                fi
            done
            ;;
        14)
            # C++14: GCC 6+ or Clang 3.4+
            # Check compiler preference first
            if [ "$compiler_preference" = "clang" ]; then
                for version_info in "${available_clang[@]}"; do
                    local version_name=$(echo "$version_info" | cut -d':' -f1)
                    local version_number=$(echo "$version_info" | cut -d':' -f2)
                    local major_version=$(get_compiler_major_version "$version_number")
                    if [ "$major_version" -ge 3 ]; then
                        echo "clang:${version_name}"
                        return 0
                    fi
                done
            fi
            
            # Default: prefer GCC
            for version_info in "${available_gcc[@]}"; do
                local version_name=$(echo "$version_info" | cut -d':' -f1)
                local version_number=$(echo "$version_info" | cut -d':' -f2)
                local major_version=$(get_compiler_major_version "$version_number")
                if [[ "$version_name" =~ ^(gcc|scl-gcc-toolset-|homebrew-gcc-) ]] && [ "$major_version" -ge 6 ]; then
                    echo "${version_name}:${version_number}"
                    return 0
                fi
            done
            for version_info in "${available_clang[@]}"; do
                local version_name=$(echo "$version_info" | cut -d':' -f1)
                local version_number=$(echo "$version_info" | cut -d':' -f2)
                local major_version=$(get_compiler_major_version "$version_number")
                if [ "$major_version" -ge 3 ]; then
                    echo "clang:${version_name}"
                    return 0
                fi
            done
            ;;
        17)
            # C++17: GCC 7+ or Clang 5+
            # Check compiler preference first
            if [ "$compiler_preference" = "clang" ]; then
                for version_info in "${available_clang[@]}"; do
                    local version_name=$(echo "$version_info" | cut -d':' -f1)
                    local version_number=$(echo "$version_info" | cut -d':' -f2)
                    local major_version=$(get_compiler_major_version "$version_number")
                    if [ "$major_version" -ge 5 ]; then
                        echo "clang:${version_name}"
                        return 0
                    fi
                done
            fi
            
            # Default: prefer GCC
            for version_info in "${available_gcc[@]}"; do
                local version_name=$(echo "$version_info" | cut -d':' -f1)
                local version_number=$(echo "$version_info" | cut -d':' -f2)
                local major_version=$(get_compiler_major_version "$version_number")
                if [[ "$version_name" =~ ^(gcc|scl-gcc-toolset-|homebrew-gcc-) ]] && [ "$major_version" -ge 7 ]; then
                    echo "${version_name}:${version_number}"
                    return 0
                fi
            done
            for version_info in "${available_clang[@]}"; do
                local version_name=$(echo "$version_info" | cut -d':' -f1)
                local version_number=$(echo "$version_info" | cut -d':' -f2)
                local major_version=$(get_compiler_major_version "$version_number")
                if [ "$major_version" -ge 5 ]; then
                    echo "clang:${version_name}"
                    return 0
                fi
            done
            ;;
        20)
            # C++20: GCC 13+ or Clang 14+ (for <format> support)
            # Check compiler preference first
            if [ "$compiler_preference" = "clang" ]; then
                for version_info in "${available_clang[@]}"; do
                    local version_name=$(echo "$version_info" | cut -d':' -f1)
                    local version_number=$(echo "$version_info" | cut -d':' -f2)
                    local major_version=$(get_compiler_major_version "$version_number")
                    if [ "$major_version" -ge 14 ]; then
                        echo "clang:${version_name}"
                        return 0
                    fi
                done
            fi
            
            # Default: prefer GCC
            for version_info in "${available_gcc[@]}"; do
                local version_name=$(echo "$version_info" | cut -d':' -f1)
                local version_number=$(echo "$version_info" | cut -d':' -f2)
                local major_version=$(get_compiler_major_version "$version_number")
                if [[ "$version_name" =~ ^(gcc|scl-gcc-toolset-|homebrew-gcc-) ]] && [ "$major_version" -ge 13 ]; then
                    echo "${version_name}:${version_number}"
                    return 0
                fi
            done
            for version_info in "${available_clang[@]}"; do
                local version_name=$(echo "$version_info" | cut -d':' -f1)
                local version_number=$(echo "$version_info" | cut -d':' -f2)
                local major_version=$(get_compiler_major_version "$version_number")
                if [ "$major_version" -ge 14 ]; then
                    echo "clang:${version_name}"
                    return 0
                fi
            done
            ;;
        23)
            # C++23: GCC 13+ or Clang 14+ (for <format> support)
            # Check compiler preference first
            if [ "$compiler_preference" = "clang" ]; then
                for version_info in "${available_clang[@]}"; do
                    local version_name=$(echo "$version_info" | cut -d':' -f1)
                    local version_number=$(echo "$version_info" | cut -d':' -f2)
                    local major_version=$(get_compiler_major_version "$version_number")
                    if [ "$major_version" -ge 14 ]; then
                        echo "clang:${version_name}"
                        return 0
                    fi
                done
            fi
            
            # Default: prefer GCC
            for version_info in "${available_gcc[@]}"; do
                local version_name=$(echo "$version_info" | cut -d':' -f1)
                local version_number=$(echo "$version_info" | cut -d':' -f2)
                local major_version=$(get_compiler_major_version "$version_number")
                if [[ "$version_name" =~ ^(gcc|scl-gcc-toolset-|homebrew-gcc-) ]] && [ "$major_version" -ge 13 ]; then
                    echo "${version_name}:${version_number}"
                    return 0
                fi
            done
            for version_info in "${available_clang[@]}"; do
                local version_name=$(echo "$version_info" | cut -d':' -f1)
                local version_number=$(echo "$version_info" | cut -d':' -f2)
                local major_version=$(get_compiler_major_version "$version_number")
                if [ "$major_version" -ge 14 ]; then
                    echo "clang:${version_name}"
                    return 0
                fi
            done
            ;;
        *)
            print_error "Unsupported C++ standard: $cxx_standard"
            return 1
            ;;
    esac
    
    print_error "No compatible compiler found for C++${cxx_standard}"
    return 1
}

# Function to set up compiler environment variables
setup_compiler_environment() {
    local compiler_info="$1"
    local compiler_type=$(echo "$compiler_info" | cut -d':' -f1)
    local compiler_name=$(echo "$compiler_info" | cut -d':' -f2)
    
    if [[ "$compiler_type" == "homebrew-gcc-15" ]]; then
        export CC="/opt/homebrew/opt/gcc/bin/gcc-15"
        export CXX="/opt/homebrew/opt/gcc/bin/g++-15"
    elif [[ "$compiler_type" == "homebrew-gcc-15-intel" ]]; then
        export CC="/usr/local/opt/gcc/bin/gcc-15"
        export CXX="/usr/local/opt/gcc/bin/g++-15"
    elif [ "$compiler_type" = "gcc" ]; then
        export CC="gcc"
        export CXX="g++"
    elif [[ "$compiler_type" =~ ^gcc-[0-9]+$ ]]; then
        # Handle versioned GCC (e.g., gcc-10, gcc-11, gcc-13)
        export CC="$compiler_type"
        export CXX="${compiler_type/gcc/g++}"
    elif [ "$compiler_type" = "clang" ]; then
        export CC="$compiler_name"
<<<<<<< HEAD
        # Handle different Clang naming patterns
        if [[ "$compiler_name" == "clang" ]]; then
            export CXX="clang++"
        elif [[ "$compiler_name" == "clang-20" ]]; then
            export CXX="clang++"
        else
            export CXX="${compiler_name/clang/clang++}"
        fi
=======
        export CXX="${compiler_name/clang/clang++}"
    elif [[ "$compiler_type" =~ ^clang-[0-9]+$ ]]; then
        # Handle versioned Clang (e.g., clang-18, clang-19)
        export CC="$compiler_type"
        export CXX="$compiler_type++"
>>>>>>> 1d0493e2
    elif [[ "$compiler_type" =~ ^scl-gcc-toolset- ]]; then
        # Extract version from compiler type (e.g., scl-gcc-toolset-14 -> 14)
        local version=$(echo "$compiler_type" | sed 's/scl-gcc-toolset-//')
        
        # Create temporary wrapper scripts for SCL compilers
        local random_suffix="$$"
        local cc_wrapper="/tmp/heimdall-cc-scl-gcc-toolset-${version}-${random_suffix}.sh"
        local cxx_wrapper="/tmp/heimdall-cxx-scl-gcc-toolset-${version}-${random_suffix}.sh"
        
        # Create CC wrapper script
        cat > "$cc_wrapper" << EOF
#!/bin/bash
exec scl enable gcc-toolset-${version} -- gcc "\$@"
EOF
        chmod +x "$cc_wrapper"
        
        # Create CXX wrapper script
        cat > "$cxx_wrapper" << EOF
#!/bin/bash
exec scl enable gcc-toolset-${version} -- g++ "\$@"
EOF
        chmod +x "$cxx_wrapper"
        
        export CC="$cc_wrapper"
        export CXX="$cxx_wrapper"
        export SCL_GCC_TOOLSET_VERSION="$version"
        # Set environment variables that will be used by the build script
        export SCL_ENV="gcc-toolset-${version}"
    else
        print_error "Unknown compiler type: $compiler_type"
        return 1
    fi
    
    # Verify the compiler is available
    if [[ "$compiler_type" =~ ^scl-gcc-toolset- ]]; then
        # For SCL compilers, check if the wrapper scripts exist and are executable
        if [ ! -x "$CC" ]; then
            print_error "SCL CC wrapper script not found: $CC"
            return 1
        fi
        if [ ! -x "$CXX" ]; then
            print_error "SCL CXX wrapper script not found: $CXX"
            return 1
        fi
    elif [[ "$compiler_type" =~ ^homebrew-gcc- ]]; then
        # For Homebrew GCC, check if the executable exists
        if [ ! -x "$CC" ]; then
            print_error "Homebrew GCC compiler not found: $CC"
            return 1
        fi
        
        if [ ! -x "$CXX" ]; then
            print_error "Homebrew GCC++ compiler not found: $CXX"
            return 1
        fi
    else
        # For regular compilers, use command -v
        if ! command -v "$CC" >/dev/null 2>&1; then
            print_error "C compiler not found: $CC"
            return 1
        fi
        
        if ! command -v "$CXX" >/dev/null 2>&1; then
            print_error "C++ compiler not found: $CXX"
            return 1
        fi
    fi
    
    # Get compiler versions
    if [[ "$compiler_type" =~ ^scl-gcc-toolset- ]]; then
        # For SCL compilers, use the version we already detected
        export CC_VERSION="$compiler_name"
        export CXX_VERSION="$compiler_name"
        export CC_MAJOR_VERSION=$(get_compiler_major_version "$CC_VERSION")
        export CXX_MAJOR_VERSION=$(get_compiler_major_version "$CXX_VERSION")
    elif [[ "$compiler_type" =~ ^homebrew-gcc- ]]; then
        # For Homebrew GCC, use the version we already parsed
        export CC_VERSION="$compiler_name"
        export CXX_VERSION="$compiler_name"
        export CC_MAJOR_VERSION=$(get_compiler_major_version "$CC_VERSION")
        export CXX_MAJOR_VERSION=$(get_compiler_major_version "$CXX_VERSION")
    elif [[ "$compiler_type" == "clang" ]]; then
        # For Clang, parse version correctly
        export CC_VERSION="$($CC --version | head -n1 | sed 's/.*version \([0-9.]*\).*/\1/')"
        export CXX_VERSION="$($CXX --version | head -n1 | sed 's/.*version \([0-9.]*\).*/\1/')"
        export CC_MAJOR_VERSION=$(get_compiler_major_version "$CC_VERSION")
        export CXX_MAJOR_VERSION=$(get_compiler_major_version "$CXX_VERSION")
    else
        export CC_VERSION="$($CC --version | head -n1 | cut -d' ' -f3 | sed 's/)//')"
        export CXX_VERSION="$($CXX --version | head -n1 | cut -d' ' -f3 | sed 's/)//')"
        export CC_MAJOR_VERSION=$(get_compiler_major_version "$CC_VERSION")
        export CXX_MAJOR_VERSION=$(get_compiler_major_version "$CXX_VERSION")
    fi
    
    print_success "Using compiler: $CC_VERSION (major: $CC_MAJOR_VERSION)"
    print_status "C compiler: $CC"
    print_status "C++ compiler: $CXX"
}

# Function to show available compilers
show_available_compilers() {
    print_status "Detecting available compilers..."
    local gcc_versions=($(detect_gcc_versions))
    local clang_versions=($(detect_clang_versions))
    
    if [ ${#gcc_versions[@]} -eq 0 ] && [ ${#clang_versions[@]} -eq 0 ]; then
        print_error "No compilers found"
        return 1
    fi
    
    print_success "Available GCC versions:"
    for version_info in "${gcc_versions[@]}"; do
        local version_name=$(echo "$version_info" | cut -d':' -f1)
        local version_number=$(echo "$version_info" | cut -d':' -f2)
        echo "  - $version_name: $version_number"
    done
    
    if [ ${#clang_versions[@]} -gt 0 ]; then
        print_success "Available Clang versions:"
        for version_info in "${clang_versions[@]}"; do
            local version_name=$(echo "$version_info" | cut -d':' -f1)
            local version_number=$(echo "$version_info" | cut -d':' -f2)
            echo "  - $version_name: $version_number"
        done
    fi
}

# Main function
main() {
    local quiet=0
    if [[ "$1" == "--quiet" ]]; then
        quiet=1
        shift
    fi
    local cxx_standard="$1"
    local compiler_preference="$2"
    
    if [ -z "$cxx_standard" ]; then
        if [[ $quiet -eq 0 ]]; then
            print_error "C++ standard not specified"
            echo "Usage: $0 [--quiet] <cxx_standard> [compiler_preference]"
            echo "  cxx_standard: 11, 14, 17, 20, or 23"
            echo "  compiler_preference: gcc, clang (optional)"
        fi
        exit 1
    fi
    
    # Detect available versions
    local available_gcc=($(detect_gcc_versions))
    local available_clang=($(detect_clang_versions))
    
    if [ ${#available_gcc[@]} -eq 0 ] && [ ${#available_clang[@]} -eq 0 ]; then
        if [[ $quiet -eq 0 ]]; then
            print_error "No compilers found"
        fi
        exit 1
    fi
    
    # On macOS, only support Clang due to LLVM ABI compatibility
    if [[ "$OSTYPE" == "darwin"* ]]; then
        if [ ${#available_clang[@]} -eq 0 ]; then
            if [[ $quiet -eq 0 ]]; then
                print_error "No Clang compiler found on macOS. Clang is required for LLVM compatibility."
            fi
            exit 1
        fi
        
        # Force Clang on macOS
        local selected_compiler=$(select_compiler "$cxx_standard" "clang" "${available_gcc[*]}" "${available_clang[*]}")
        
        if [[ $quiet -eq 0 ]]; then
            print_status "macOS detected: Forcing Clang for LLVM compatibility"
        fi
    else
        # On Linux, support both Clang and GCC
        local selected_compiler=$(select_compiler "$cxx_standard" "$compiler_preference" "${available_gcc[*]}" "${available_clang[*]}")
    fi
    
    if [ $? -ne 0 ]; then
        if [[ $quiet -eq 0 ]]; then
            print_error "Failed to select compiler for C++${cxx_standard}"
            show_available_compilers
        fi
        exit 1
    fi
    
    # Set up environment
    setup_compiler_environment "$selected_compiler" > /dev/null
    
    # Only export variables if setup was successful
    if [ $? -eq 0 ]; then
        # Export variables for use by parent script (only these lines for eval)
        echo "CC=$CC"
        echo "CXX=$CXX"
        echo "CC_VERSION=$CC_VERSION"
        echo "CXX_VERSION=$CXX_VERSION"
        echo "CC_MAJOR_VERSION=$CC_MAJOR_VERSION"
        echo "CXX_MAJOR_VERSION=$CXX_MAJOR_VERSION"
        
        # Export SCL environment variables if they exist
        if [ -n "$SCL_ENV" ]; then
            echo "SCL_ENV=$SCL_ENV"
        fi
        if [ -n "$SCL_GCC_TOOLSET_VERSION" ]; then
            echo "SCL_GCC_TOOLSET_VERSION=$SCL_GCC_TOOLSET_VERSION"
        fi
    else
        exit 1
    fi

    # If not quiet and run directly, print status
    if [[ $quiet -eq 0 && "${BASH_SOURCE[0]}" == "${0}" ]]; then
        print_success "Using compiler: $CC_VERSION (major: $CC_MAJOR_VERSION)"
        print_status "C compiler: $CC"
        print_status "C++ compiler: $CXX"
    fi
}

if [[ "${BASH_SOURCE[0]}" == "${0}" ]]; then
    main "$@"
fi <|MERGE_RESOLUTION|>--- conflicted
+++ resolved
@@ -61,11 +61,7 @@
     # Check for system-installed GCC versions
     for version in {7..20}; do
         if command -v "gcc-${version}" >/dev/null 2>&1; then
-<<<<<<< HEAD
             local gcc_version=$("gcc-${version}" --version | head -n1 | sed 's/.*version \([0-9.]*\).*/\1/')
-=======
-            local gcc_version=$("gcc-${version}" --version | head -n1 | cut -d' ' -f3 | sed 's/)//')
->>>>>>> 1d0493e2
             echo "[DEBUG] Found system gcc-${version}: $gcc_version" 1>&2
             versions+=("gcc-${version}:${gcc_version}")
         fi
@@ -90,7 +86,6 @@
         fi
     done
     
-<<<<<<< HEAD
     # Check for default gcc
     if command -v "gcc" >/dev/null 2>&1; then
         local default_version=$(gcc --version | head -n1 | sed 's/.*version \([0-9.]*\).*/\1/')
@@ -98,9 +93,6 @@
         versions+=("gcc:${default_version}")
     fi
     
-=======
-
->>>>>>> 1d0493e2
     echo "${versions[@]}"
 }
 
@@ -137,7 +129,6 @@
 select_compiler() {
     local cxx_standard="$1"
     local compiler_preference="$2"
-<<<<<<< HEAD
     local available_gcc_string="$3"
     local available_clang_string="$4"
     
@@ -146,21 +137,6 @@
     IFS=' ' read -ra available_clang <<< "$available_clang_string"
     
 
-=======
-    shift 2
-    local available_gcc=()
-    local available_clang=()
-    
-    # Parse the remaining arguments into GCC and Clang arrays
-    for arg in "$@"; do
-        if [[ "$arg" =~ ^(gcc|scl-gcc-toolset-|homebrew-gcc-) ]]; then
-            available_gcc+=("$arg")
-        elif [[ "$arg" =~ ^clang ]]; then
-            available_clang+=("$arg")
-        fi
-    done
->>>>>>> 1d0493e2
-    
     case $cxx_standard in
         11)
             # C++11: GCC 4.8+ or Clang 3.3+
@@ -368,7 +344,6 @@
         export CXX="${compiler_type/gcc/g++}"
     elif [ "$compiler_type" = "clang" ]; then
         export CC="$compiler_name"
-<<<<<<< HEAD
         # Handle different Clang naming patterns
         if [[ "$compiler_name" == "clang" ]]; then
             export CXX="clang++"
@@ -377,13 +352,6 @@
         else
             export CXX="${compiler_name/clang/clang++}"
         fi
-=======
-        export CXX="${compiler_name/clang/clang++}"
-    elif [[ "$compiler_type" =~ ^clang-[0-9]+$ ]]; then
-        # Handle versioned Clang (e.g., clang-18, clang-19)
-        export CC="$compiler_type"
-        export CXX="$compiler_type++"
->>>>>>> 1d0493e2
     elif [[ "$compiler_type" =~ ^scl-gcc-toolset- ]]; then
         # Extract version from compiler type (e.g., scl-gcc-toolset-14 -> 14)
         local version=$(echo "$compiler_type" | sed 's/scl-gcc-toolset-//')
