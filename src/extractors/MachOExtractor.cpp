--- conflicted
+++ resolved
@@ -629,23 +629,19 @@
    }
    else
    {
-<<<<<<< HEAD
 #ifdef __APPLE__
       mach_header header;
       if (readMachOHeader(filePath, header))
       {
          return getFileTypeString(header.filetype);
       }
-   
+
       mach_header_64 header64;
       if (readMachOHeader(filePath, header64))
       {
          return getFileTypeString(header64.filetype);
       }
 #endif
-=======
-      return getFileTypeString(header64.filetype);
->>>>>>> 03502ec5
    }
 
    return "Unknown";
@@ -679,7 +675,6 @@
    {
       return architectures;
    }
-<<<<<<< HEAD
    else
    {
 #ifdef __APPLE__
@@ -691,62 +686,28 @@
 
        fat_header fatHeader;
        file.read(reinterpret_cast<char*>(&fatHeader), sizeof(fatHeader));
-    
-       // Handle endianness
-       if (fatHeader.magic == FAT_CIGAM || fatHeader.magic == FAT_CIGAM_64)
+
+       // Check if byte swapping is needed (once for the whole file)
+       bool needsByteSwap = (fatHeader.magic == FAT_CIGAM || fatHeader.magic == FAT_CIGAM_64);
+       
+       if (needsByteSwap)
        {
-          // Swap bytes if needed
           fatHeader.nfat_arch = __builtin_bswap32(fatHeader.nfat_arch);
        }
-    
+
        for (uint32_t i = 0; i < fatHeader.nfat_arch; ++i)
        {
           fat_arch arch;
           file.read(reinterpret_cast<char*>(&arch), sizeof(arch));
-    
-          // Handle endianness
-          if (fatHeader.magic == FAT_CIGAM || fatHeader.magic == FAT_CIGAM_64)
+
+          if (needsByteSwap)
           {
              arch.cputype    = __builtin_bswap32(arch.cputype);
              arch.cpusubtype = __builtin_bswap32(arch.cpusubtype);
           }
-    
+
           architectures.push_back(getArchitectureString(arch.cputype, arch.cpusubtype));
        }
-=======
-
-#ifdef __APPLE__
-   std::ifstream file(filePath, std::ios::binary);
-   if (!file.is_open())
-   {
-      return architectures;
-   }
-
-   fat_header fatHeader;
-   file.read(reinterpret_cast<char*>(&fatHeader), sizeof(fatHeader));
-
-   // Check if byte swapping is needed (once for the whole file)
-   bool needsByteSwap = (fatHeader.magic == FAT_CIGAM || fatHeader.magic == FAT_CIGAM_64);
-   
-   if (needsByteSwap)
-   {
-      fatHeader.nfat_arch = __builtin_bswap32(fatHeader.nfat_arch);
-   }
-
-   for (uint32_t i = 0; i < fatHeader.nfat_arch; ++i)
-   {
-      fat_arch arch;
-      file.read(reinterpret_cast<char*>(&arch), sizeof(arch));
-
-      if (needsByteSwap)
-      {
-         arch.cputype    = __builtin_bswap32(arch.cputype);
-         arch.cpusubtype = __builtin_bswap32(arch.cpusubtype);
-      }
-
-      architectures.push_back(getArchitectureString(arch.cputype, arch.cpusubtype));
-   }
->>>>>>> 03502ec5
 #endif
    }
 
