/*
Copyright 2025 The Heimdall Authors.

Licensed under the Apache License, Version 2.0 (the "License");
you may not use this file except in compliance with the License.
You may obtain a copy of the License at

    http://www.apache.org/licenses/LICENSE-2.0

Unless required by applicable law or agreed to in writing, software
distributed under the License is distributed on an "AS IS" BASIS,
WITHOUT WARRANTIES OR CONDITIONS OF ANY KIND, either express or implied.
See the License for the specific language governing permissions and
limitations under the License.
*/

/**
 * @file PluginInterface.cpp
 * @brief Implementation of common plugin interface for linker plugins
 * @author Trevor Bakker
 * @date 2025
 */

#include "PluginInterface.hpp"
#include <algorithm>
#include <fstream>
#include <iostream>
#include <regex>
#include <sstream>
#include "../compat/compatibility.hpp"
#include "Utils.hpp"

namespace heimdall
{

/**
 * @brief Default constructor
 */
PluginInterface::PluginInterface()
   : sbomGenerator(heimdall::compat::make_unique<SBOMGenerator>()),
     verbose(false),
     extractDebugInfo(true),
     includeSystemLibraries(false)
{
}

/**
 * @brief Destructor
 */
PluginInterface::~PluginInterface() = default;

/**
 * @brief Default implementation for setting CycloneDX version
 * @param version The CycloneDX version
 */
void PluginInterface::setCycloneDXVersion(const std::string& version)
{
   if (sbomGenerator)
   {
      sbomGenerator->setCycloneDXVersion(version);
   }
}

/**
 * @brief Default implementation for setting SPDX version
 * @param version The SPDX version
 */
void PluginInterface::setSPDXVersion(const std::string& version)
{
   if (sbomGenerator)
   {
      sbomGenerator->setSPDXVersion(version);
   }
}

/**
 * @brief Add a component to the processed list
 * @param component The component to add
 */
void PluginInterface::addComponent(const ComponentInfo& component)
{
   // Check if we should process this component
   if (!shouldProcessFile(component.filePath))
   {
      if (verbose)
      {
         PluginUtils::logDebug("Skipping component: " + component.name);
      }
      return;
   }

   // Add to processed components list
   processedComponents.push_back(component);

   // Add to SBOM generator
   sbomGenerator->processComponent(component);

   if (verbose)
   {
      PluginUtils::logInfo("Added component: " + component.name + " (" +
                           component.getFileTypeString() + ")");
   }
}

/**
 * @brief Update an existing component with new information
 * @param name The component name
 * @param filePath The file path
 * @param symbols The symbols to add
 */
void PluginInterface::updateComponent(const std::string& name, const std::string& filePath,
                                      const std::vector<SymbolInfo>& symbols)
{
   // Find existing component
   for (auto& component : processedComponents)
   {
      if (component.name == name && component.filePath == filePath)
      {
         // Add new symbols
         for (const auto& symbol : symbols)
         {
            component.addSymbol(symbol);
         }

         // Update SBOM generator
         sbomGenerator->processComponent(component);

         if (verbose)
         {
            PluginUtils::logDebug("Updated component: " + name + " with " +
                                  std::to_string(symbols.size()) + " symbols");
         }
         return;
      }
   }

   // Component not found, create new one
   ComponentInfo newComponent(name, filePath);
   for (const auto& symbol : symbols)
   {
      newComponent.addSymbol(symbol);
   }
   addComponent(newComponent);
}

/**
 * @brief Check if a file should be processed
 * @param filePath The file path to check
 * @return true if the file should be processed
 */
bool PluginInterface::shouldProcessFile(const std::string& filePath) const
{
   // Skip system libraries if not requested
   if (!includeSystemLibraries && Utils::isSystemLibrary(filePath))
   {
      return false;
   }

   // Check if file exists
   if (!Utils::fileExists(filePath))
   {
      return false;
   }

   // Check file type
   std::string extension = Utils::getFileExtension(filePath);
   std::transform(extension.begin(), extension.end(), extension.begin(), ::tolower);

   // Only process known file types
   std::vector<std::string> validExtensions = {".o",  ".obj",   ".a",   ".lib",
                                               ".so", ".dylib", ".dll", ".exe"};
<<<<<<< HEAD
   
   // Accept files with valid extensions OR files with no extension (executables on macOS/Linux)
   return std::find(validExtensions.begin(), validExtensions.end(), extension) !=
          validExtensions.end() || extension.empty();
=======
   return std::find(validExtensions.begin(), validExtensions.end(), extension) !=
          validExtensions.end();
>>>>>>> 15ff7962
}

/**
 * @brief Extract component name from file path
 * @param filePath The file path
 * @return The extracted component name
 */
std::string PluginInterface::extractComponentName(const std::string& filePath) const
{
   std::string fileName = Utils::getFileName(filePath);

   // Remove common prefixes
   std::vector<std::string> prefixes = {"lib"};
   for (const auto& prefix : prefixes)
   {
      if (Utils::startsWith(fileName, prefix))
      {
         fileName = fileName.substr(prefix.length());
         break;
      }
   }

   // Remove extensions
   std::vector<std::string> extensions = {".o",  ".obj",   ".a",   ".lib",
                                          ".so", ".dylib", ".dll", ".exe"};
   for (const auto& ext : extensions)
   {
      if (Utils::endsWith(fileName, ext))
      {
         fileName = fileName.substr(0, fileName.length() - ext.length());
         break;
      }
   }

   return fileName;
}

/**
 * @brief Namespace containing common plugin utilities
 */
namespace PluginUtils
{

/**
 * @brief Check if a file is an object file
 * @param filePath The file path to check
 * @return true if the file is an object file
 */
bool isObjectFile(const std::string& filePath)
{
   std::string extension = Utils::getFileExtension(filePath);
   std::transform(extension.begin(), extension.end(), extension.begin(), ::tolower);
   return extension == ".o" || extension == ".obj";
}

/**
 * @brief Check if a file is a static library
 * @param filePath The file path to check
 * @return true if the file is a static library
 */
bool isStaticLibrary(const std::string& filePath)
{
   std::string extension = Utils::getFileExtension(filePath);
   std::transform(extension.begin(), extension.end(), extension.begin(), ::tolower);
   return extension == ".a" || extension == ".lib";
}

/**
 * @brief Check if a file is a shared library
 * @param filePath The file path to check
 * @return true if the file is a shared library
 */
bool isSharedLibrary(const std::string& filePath)
{
   std::string extension = Utils::getFileExtension(filePath);
   std::transform(extension.begin(), extension.end(), extension.begin(), ::tolower);
   return extension == ".so" || extension == ".dylib" || extension == ".dll";
}

/**
 * @brief Check if a file is an executable
 * @param filePath The file path to check
 * @return true if the file is an executable
 */
bool isExecutable(const std::string& filePath)
{
   std::string extension = Utils::getFileExtension(filePath);
   std::transform(extension.begin(), extension.end(), extension.begin(), ::tolower);
   return extension == ".exe" || extension.empty();
}

/**
 * @brief Normalize a library path
 * @param libraryPath The library path to normalize
 * @return The normalized path
 */
std::string normalizeLibraryPath(const std::string& libraryPath)
{
   return Utils::normalizePath(libraryPath);
}

/**
 * @brief Resolve a library name to its full path
 * @param libraryName The library name to resolve
 * @return The resolved library path
 */
std::string resolveLibraryPath(const std::string& libraryName)
{
   return Utils::findLibrary(libraryName);
}

/**
 * @brief Get the list of library search paths
 * @return Vector of library search paths
 */
std::vector<std::string> getLibrarySearchPaths()
{
   return Utils::getLibrarySearchPaths();
}

/**
 * @brief Check if a symbol is a system symbol
 * @param symbolName The symbol name to check
 * @return true if the symbol is a system symbol
 */
bool isSystemSymbol(const std::string& symbolName)
{
   // Common system symbol prefixes
   std::vector<std::string> systemPrefixes = {"_",        "__",
                                              "___",      "GLOBAL_OFFSET_TABLE_",
                                              "_DYNAMIC", "_GLOBAL_OFFSET_TABLE_",
                                              "start",    "main",
                                              "_start",   "_main",
                                              "__libc_",  "__gmon_start__"};

   for (const auto& prefix : systemPrefixes)
   {
      if (Utils::startsWith(symbolName, prefix))
      {
         return true;
      }
   }

   return false;
}

/**
 * @brief Check if a symbol is a weak symbol
 * @param symbolName The symbol name to check
 * @return true if the symbol is a weak symbol
 */
bool isWeakSymbol(const std::string& symbolName)
{
   // Weak symbols often have specific patterns
   return symbolName.find("weak") != std::string::npos ||
          symbolName.find("WEAK") != std::string::npos;
}

std::string extractSymbolVersion(const std::string& symbolName)
{
   // Look for version information in symbol name
   std::regex  versionRegex(R"((\d+\.\d+\.\d+))");
   std::smatch match;

   if (std::regex_search(symbolName, match, versionRegex))
   {
      return match[1].str();
   }

   return "";
}

bool loadConfigFromFile(const std::string& configPath, PluginConfig& config)
{
   std::ifstream file(configPath);
   if (!file.is_open())
   {
      return false;
   }

   std::string line;
   while (std::getline(file, line))
   {
      line = Utils::trim(line);
      if (line.empty() || line[0] == '#')
      {
         continue;
      }

      size_t pos = line.find('=');
      if (pos != std::string::npos)
      {
         std::string key   = Utils::trim(line.substr(0, pos));
         std::string value = Utils::trim(line.substr(pos + 1));

         if (key == "output_path")
         {
            config.outputPath = value;
         }
         else if (key == "format")
         {
            config.format = value;
         }
         else if (key == "verbose")
         {
            config.verbose = (value == "true" || value == "1");
         }
         else if (key == "extract_debug_info")
         {
            config.extractDebugInfo = (value == "true" || value == "1");
         }
         else if (key == "include_system_libraries")
         {
            config.includeSystemLibraries = (value == "true" || value == "1");
         }
      }
   }

   return true;
}

bool saveConfigToFile(const std::string& configPath, const PluginConfig& config)
{
   std::ofstream file(configPath);
   if (!file.is_open())
   {
      return false;
   }

   file << "# Heimdall Plugin Configuration\n";
   file << "output_path=" << config.outputPath << "\n";
   file << "format=" << config.format << "\n";
   file << "verbose=" << (config.verbose ? "true" : "false") << "\n";
   file << "extract_debug_info=" << (config.extractDebugInfo ? "true" : "false") << "\n";
   file << "include_system_libraries=" << (config.includeSystemLibraries ? "true" : "false")
        << "\n";

   return true;
}

bool parseCommandLineOptions(int argc, char* argv[], PluginConfig& config)
{
   for (int i = 1; i < argc; i++)
   {
      std::string arg = argv[i];

      if (arg == "--sbom-output" && i + 1 < argc)
      {
         config.outputPath = argv[++i];
      }
      else if (arg == "--format" && i + 1 < argc)
      {
         config.format = argv[++i];
      }
      else if (arg == "--verbose")
      {
         config.verbose = true;
      }
      else if (arg == "--no-debug-info")
      {
         config.extractDebugInfo = false;
      }
      else if (arg == "--include-system-libs")
      {
         config.includeSystemLibraries = true;
      }
      else if (arg == "--exclude" && i + 1 < argc)
      {
         config.excludePatterns.push_back(argv[++i]);
      }
      else if (arg == "--include" && i + 1 < argc)
      {
         config.includePatterns.push_back(argv[++i]);
      }
   }

   return true;
}

void logInfo(const std::string& message)
{
   std::cout << "[INFO] " << message << std::endl;
}

void logWarning(const std::string& message)
{
   std::cerr << "[WARNING] " << message << std::endl;
}

void logError(const std::string& message)
{
   std::cerr << "[ERROR] " << message << std::endl;
}

void logDebug(const std::string& message)
{
#ifdef HEIMDALL_DEBUG_ENABLED
<<<<<<< HEAD

=======
   std::cerr << "[DEBUG] " << message << std::endl;
>>>>>>> 15ff7962
#endif
}

}  // namespace PluginUtils

}  // namespace heimdall<|MERGE_RESOLUTION|>--- conflicted
+++ resolved
@@ -169,15 +169,10 @@
    // Only process known file types
    std::vector<std::string> validExtensions = {".o",  ".obj",   ".a",   ".lib",
                                                ".so", ".dylib", ".dll", ".exe"};
-<<<<<<< HEAD
-   
+  
    // Accept files with valid extensions OR files with no extension (executables on macOS/Linux)
    return std::find(validExtensions.begin(), validExtensions.end(), extension) !=
           validExtensions.end() || extension.empty();
-=======
-   return std::find(validExtensions.begin(), validExtensions.end(), extension) !=
-          validExtensions.end();
->>>>>>> 15ff7962
 }
 
 /**
@@ -474,13 +469,7 @@
 
 void logDebug(const std::string& message)
 {
-#ifdef HEIMDALL_DEBUG_ENABLED
-<<<<<<< HEAD
-
-=======
-   std::cerr << "[DEBUG] " << message << std::endl;
->>>>>>> 15ff7962
-#endif
+
 }
 
 }  // namespace PluginUtils
