--- conflicted
+++ resolved
@@ -44,73 +44,6 @@
  *
  * Thread-safe implementation with mutex protection for concurrent access.
  */
-<<<<<<< HEAD
-class LazySymbolExtractor {
-public:
-    /**
-     * @brief Default constructor
-     */
-    LazySymbolExtractor();
-
-    /**
-     * @brief Destructor
-     */
-    ~LazySymbolExtractor();
-
-    /**
-     * @brief Get symbols for a file (lazy loading with caching)
-     *
-     * @param filePath Path to the file
-     * @return Vector of symbol information
-     */
-    std::vector<SymbolInfo> getSymbols(const std::string& filePath);
-
-    /**
-     * @brief Clear the symbol cache
-     */
-    void clearCache();
-
-    /**
-     * @brief Get cache statistics
-     *
-     * @return Pair of (cache hits, cache misses)
-     */
-    std::pair<size_t, size_t> getCacheStats() const;
-
-    /**
-     * @brief Get cache size
-     *
-     * @return Number of cached files
-     */
-    size_t getCacheSize() const;
-
-private:
-    /**
-     * @brief Extract symbols from file (actual implementation)
-     *
-     * @param filePath Path to the file
-     * @return Vector of symbol information
-     */
-    std::vector<SymbolInfo> extractSymbols(const std::string& filePath);
-
-    /**
-     * @brief Check if symbols should be cached for this file
-     *
-     * @param filePath Path to the file
-     * @return true if symbols should be cached, false otherwise
-     */
-    bool shouldCache(const std::string& filePath) const;
-
-
-    std::unordered_map<std::string, std::vector<SymbolInfo>> symbolCache;
-    mutable std::mutex cacheMutex;
-    size_t cacheHits{0};
-    size_t cacheMisses{0};
-    
-    // Cache configuration
-    static constexpr size_t MAX_CACHE_SIZE = 100;  // Maximum number of cached files
-    static constexpr size_t MIN_SYMBOLS_TO_CACHE = 100;  // Minimum symbols to trigger caching
-=======
 class LazySymbolExtractor
 {
   public:
@@ -168,16 +101,15 @@
    */
   bool shouldCache(const std::string& filePath) const;
 
-  private:
-  std::unordered_map<std::string, std::vector<SymbolInfo>> symbolCache;
-  mutable std::mutex                                       cacheMutex;
-  size_t                                                   cacheHits{0};
-  size_t                                                   cacheMisses{0};
 
-  // Cache configuration
-  static constexpr size_t MAX_CACHE_SIZE       = 100;  // Maximum number of cached files
-  static constexpr size_t MIN_SYMBOLS_TO_CACHE = 100;  // Minimum symbols to trigger caching
->>>>>>> f417b0f0
+    std::unordered_map<std::string, std::vector<SymbolInfo>> symbolCache;
+    mutable std::mutex cacheMutex;
+    size_t cacheHits{0};
+    size_t cacheMisses{0};
+    
+    // Cache configuration
+    static constexpr size_t MAX_CACHE_SIZE = 100;  // Maximum number of cached files
+    static constexpr size_t MIN_SYMBOLS_TO_CACHE = 100;  // Minimum symbols to trigger caching
 };
 
 }  // namespace heimdall