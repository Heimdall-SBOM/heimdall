--- conflicted
+++ resolved
@@ -78,6 +78,7 @@
 
    return filename;
 }
+  
 std::string getFileExtension(const std::string& filePath)
 {
    if (filePath.empty())
@@ -85,35 +86,25 @@
       return "";
    }
 
-<<<<<<< HEAD
    // First get the filename without the path
    std::string fileName = getFileName(filePath);
    
    size_t last_dot = fileName.find_last_of('.');
-=======
-   size_t last_dot = filePath.find_last_of('.');
->>>>>>> 15ff7962
+
    if (last_dot == std::string::npos || last_dot == 0)
    {
       return "";
    }
 
    // Check if the dot is not the last character
-<<<<<<< HEAD
    if (last_dot == fileName.length() - 1)
-=======
-   if (last_dot == filePath.length() - 1)
->>>>>>> 15ff7962
-   {
-      return "";
-   }
-
-<<<<<<< HEAD
+   {
+      return "";
+   }
+
    return fileName.substr(last_dot);
-=======
-   return filePath.substr(last_dot);
->>>>>>> 15ff7962
-}
+}
+  
 std::string getDirectory(const std::string& filePath)
 {
    if (filePath.empty())
@@ -145,6 +136,7 @@
 
    return directory;
 }
+  
 std::string normalizePath(const std::string& path)
 {
    if (path.empty())
@@ -192,6 +184,7 @@
       result += '/';
    return result;
 }
+  
 std::vector<std::string> splitPath(const std::string& path)
 {
    std::vector<std::string> result;
@@ -245,6 +238,7 @@
 
    return result;
 }
+  
 bool fileExists(const std::string& filePath)
 {
    if (filePath.empty())
@@ -255,6 +249,7 @@
    std::ifstream file(filePath);
    return file.good();
 }
+  
 uint64_t getFileSize(const std::string& filePath)
 {
    if (!fileExists(filePath))
@@ -832,11 +827,7 @@
 void debugPrint(const std::string& message)
 {
 #ifdef HEIMDALL_DEBUG_ENABLED
-<<<<<<< HEAD
-
-=======
    std::cerr << "[DEBUG] " << message << std::endl;
->>>>>>> 15ff7962
 #endif
 }
 
