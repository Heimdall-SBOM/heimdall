/*
Copyright 2025 The Heimdall Authors.

Licensed under the Apache License, Version 2.0 (the "License");
you may not use this file except in compliance with the License.
You may obtain a copy of the License at

    http://www.apache.org/licenses/LICENSE-2.0

Unless required by applicable law or agreed to in writing, software
distributed under the License is distributed on an "AS IS" BASIS,
WITHOUT WARRANTIES OR CONDITIONS OF ANY KIND, either express or implied.
See the License for the specific language governing permissions and
limitations under the License.
*/

/**
 * @file SBOMComparator.hpp
 * @brief SBOM comparison, merging, and diff generation functionality
 * @author Trevor Bakker
 * @date 2025
 *
 * This file provides comprehensive functionality for comparing, merging, and
 * analyzing Software Bill of Materials (SBOM) documents. It includes:
 *
 * - SBOM component representation and comparison
 * - Abstract parser interface for different SBOM formats
 * - Concrete implementations for SPDX and CycloneDX parsers
 * - SBOM comparison and difference detection
 * - SBOM merging capabilities
 * - Diff report generation in multiple formats
 * - Factory pattern for creating parsers
 *
 * Supported SBOM Formats:
 * - SPDX 2.3 and 3.0
 * - CycloneDX 1.4, 1.5, and 1.6
 *
 * Output Formats:
 * - Text reports
 * - JSON reports
 * - CSV reports
 */

#pragma once

#include <map>
#include <memory>
#include <optional>
#include <set>
#include <string>
#include <utility>
#include <vector>
#include "../compat/compatibility.hpp"

namespace heimdall
{

/**
 * @brief Represents a component in an SBOM
 */
struct SBOMComponent
{
   std::string                        id;
   std::string                        bomRef;  // BOM reference for CycloneDX compatibility
   std::string                        name;
   std::string                        version;
   std::string                        type;
   std::string                        purl;
   std::string                        license;
   std::string                        description;  // Component description
   std::string                        scope;        // Component scope (required/optional/excluded)
   std::string                        group;        // Component group/organization
   std::string                        mimeType;     // MIME type of the component
   std::string                        copyright;    // Copyright information
   std::string                        cpe;          // Common Platform Enumeration identifier
   std::string                        supplier;     // Organization that supplied the component
   std::string                        manufacturer; // Organization that created the component
   std::string                        publisher;    // Organization that published the component
   std::map<std::string, std::string> properties;
   std::vector<std::string>           dependencies;  // BOM references to dependent components
<<<<<<< HEAD
   std::vector<std::string>           externalReferences; // External reference URLs
=======
>>>>>>> 812cdda1

   // Default constructor
   SBOMComponent() = default;

   // Move constructor
   SBOMComponent(SBOMComponent&& other) noexcept = default;

   // Move assignment operator
   SBOMComponent& operator=(SBOMComponent&& other) noexcept = default;

   // Copy constructor
   SBOMComponent(const SBOMComponent& other) = default;

   // Copy assignment operator
   SBOMComponent& operator=(const SBOMComponent& other) = default;

   /**
    * @brief Construct a new SBOMComponent with all fields
    * @param id The component ID
    * @param bomRef The BOM reference
    * @param name The component name
    * @param version The component version
    * @param type The component type
    * @param purl The package URL
    * @param license The license
    * @param description The component description
    * @param scope The component scope
    * @param group The component group
    * @param mimeType The MIME type
    * @param copyright The copyright information
    * @param cpe The CPE identifier
    * @param supplier The supplier organization
    * @param manufacturer The manufacturer organization
    * @param publisher The publisher organization
    * @param properties Additional properties
    * @param dependencies List of BOM references to dependencies
<<<<<<< HEAD
    * @param externalReferences List of external reference URLs
    */
   SBOMComponent(std::string id, std::string bomRef, std::string name, std::string version, std::string type,
                 std::string purl, std::string license, std::string description = "", std::string scope = "required",
                 std::string group = "", std::string mimeType = "", std::string copyright = "", std::string cpe = "",
                 std::string supplier = "", std::string manufacturer = "", std::string publisher = "",
                 const std::map<std::string, std::string>& properties = {},
                 const std::vector<std::string>& dependencies = {},
                 const std::vector<std::string>& externalReferences = {})
=======
    */
   SBOMComponent(std::string id, std::string bomRef, std::string name, std::string version, std::string type,
                 std::string purl, std::string license,
                 const std::map<std::string, std::string>& properties   = {},
                 const std::vector<std::string>&           dependencies = {})
>>>>>>> 812cdda1
      : id(std::move(id)),
        bomRef(std::move(bomRef)),
        name(std::move(name)),
        version(std::move(version)),
        type(std::move(type)),
        purl(std::move(purl)),
        license(std::move(license)),
<<<<<<< HEAD
        description(std::move(description)),
        scope(std::move(scope)),
        group(std::move(group)),
        mimeType(std::move(mimeType)),
        copyright(std::move(copyright)),
        cpe(std::move(cpe)),
        supplier(std::move(supplier)),
        manufacturer(std::move(manufacturer)),
        publisher(std::move(publisher)),
=======
>>>>>>> 812cdda1
        properties(properties),
        dependencies(dependencies),
        externalReferences(externalReferences)
   {
   }

   // Hash for comparison
   std::string getHash() const;

   // Compare with another component
   bool operator==(const SBOMComponent& other) const;
   bool operator!=(const SBOMComponent& other) const;
};

/**
 * @brief Represents a difference between two SBOMs
 */
struct SBOMDifference
{
   enum class Type
   {
      ADDED,     // Component added in new SBOM
      REMOVED,   // Component removed from old SBOM
      MODIFIED,  // Component modified between SBOMs
      UNCHANGED  // Component unchanged
   };

   Type                                      type;
   SBOMComponent                             component;
   heimdall::compat::optional<SBOMComponent> oldComponent;

   // Default constructor
   SBOMDifference() = default;

   // Move constructor
   SBOMDifference(SBOMDifference&& other) noexcept = default;

   // Move assignment operator
   SBOMDifference& operator=(SBOMDifference&& other) noexcept = default;

   // Copy constructor
   SBOMDifference(const SBOMDifference& other) = default;

   // Copy assignment operator
   SBOMDifference& operator=(const SBOMDifference& other) = default;

   // Parameterized constructors
   SBOMDifference(Type t, SBOMComponent comp) : type(t), component(std::move(comp)) {}
   SBOMDifference(Type t, SBOMComponent comp, const SBOMComponent& oldComp)
      : type(t), component(std::move(comp)), oldComponent(oldComp)
   {
   }
};

/**
 * @brief Abstract base class for SBOM parsers
 */
class SBOMParser
{
   public:
   virtual ~SBOMParser() = default;

   /**
    * @brief Parse SBOM file and extract components
    * @param filePath Path to SBOM file
    * @return Vector of components
    */
   virtual std::vector<SBOMComponent> parse(const std::string& filePath) = 0;

   /**
    * @brief Parse SBOM content from string
    * @param content SBOM content
    * @return Vector of components
    */
   virtual std::vector<SBOMComponent> parseContent(const std::string& content) = 0;

   /**
    * @brief Get parser name
    * @return Parser name
    */
   virtual std::string getName() const = 0;
};

/**
 * @brief SPDX parser implementation
 */
class SPDXParser : public SBOMParser
{
   public:
   std::vector<SBOMComponent> parse(const std::string& filePath) override;
   std::vector<SBOMComponent> parseContent(const std::string& content) override;
   std::string                getName() const override
   {
      return "SPDX Parser";
   }

   private:
   bool                       processSPDXLine(const std::string& line, SBOMComponent& component);
   std::vector<SBOMComponent> parseSPDX2_3(const std::string& content);
   std::vector<SBOMComponent> parseSPDX3_0(const std::string& content);
};

/**
 * @brief CycloneDX parser implementation
 */
class CycloneDXParser : public SBOMParser
{
   public:
   std::vector<SBOMComponent> parse(const std::string& filePath) override;
   std::vector<SBOMComponent> parseContent(const std::string& content) override;
   std::string                getName() const override
   {
      return "CycloneDX Parser";
   }

   private:
   std::string                extractVersion(const std::string& content) const;
   std::vector<SBOMComponent> parseCycloneDX1_4(const std::string& content) const;
   std::vector<SBOMComponent> parseCycloneDX1_5(const std::string& content) const;
   std::vector<SBOMComponent> parseCycloneDX1_6(const std::string& content) const;
};

/**
 * @brief SBOM comparison and merging functionality
 */
class SBOMComparator
{
   public:
   /**
    * @brief Compare two SBOM files
    * @param oldSBOM Path to old SBOM file
    * @param newSBOM Path to new SBOM file
    * @return Vector of differences
    */
   std::vector<SBOMDifference> compare(const std::string& oldSBOM, const std::string& newSBOM);

   /**
    * @brief Compare two SBOM contents
    * @param oldContent Old SBOM content
    * @param newContent New SBOM content
    * @param format SBOM format ("spdx" or "cyclonedx")
    * @return Vector of differences
    */
   std::vector<SBOMDifference> compareContent(const std::string& oldContent,
                                              const std::string& newContent,
                                              const std::string& format);

   /**
    * @brief Merge multiple SBOMs into one
    * @param sbomFiles Vector of SBOM file paths
    * @param outputFormat Output format ("spdx" or "cyclonedx")
    * @param outputVersion Output version
    * @return Merged SBOM content
    */
   std::string merge(const std::vector<std::string>& sbomFiles, const std::string& outputFormat,
                     const std::string& outputVersion);

   /**
    * @brief Generate diff report
    * @param differences Vector of differences
    * @param format Output format ("text", "json", "csv")
    * @return Diff report
    */
   std::string generateDiffReport(const std::vector<SBOMDifference>& differences,
                                  const std::string&                 format = "text");

   /**
    * @brief Get statistics about differences
    * @param differences Vector of differences
    * @return Map of statistics
    */
   std::map<std::string, int> getDiffStatistics(const std::vector<SBOMDifference>& differences);

   private:
   std::string                 detectFormatFromFile(const std::string& filePath);
   std::unique_ptr<SBOMParser> createParser(const std::string& format);
   std::vector<SBOMDifference> compareComponents(const std::vector<SBOMComponent>& oldComponents,
                                                 const std::vector<SBOMComponent>& newComponents);
   std::string mergeComponents(const std::vector<std::vector<SBOMComponent>>& componentLists,
                               const std::string& outputFormat, const std::string& outputVersion);
   std::string generateSPDXOutput(const std::vector<SBOMComponent>& components,
                                  const std::string&                version);
   std::string generateCycloneDXOutput(const std::vector<SBOMComponent>& components,
                                       const std::string&                version);
   std::string generateJSONReport(const std::vector<SBOMDifference>& differences);
   std::string generateCSVReport(const std::vector<SBOMDifference>& differences);
   std::string generateTextReport(const std::vector<SBOMDifference>& differences);
   std::string getDifferenceTypeString(SBOMDifference::Type type);
   std::string getCurrentTimestamp();
};

/**
 * @brief Factory class for creating SBOM parsers
 */
class SBOMParserFactory
{
   public:
   /**
    * @brief Create a parser for the given format
    * @param format SBOM format ("spdx" or "cyclonedx")
    * @return Unique pointer to the created parser, or nullptr if format is not supported
    */
   static std::unique_ptr<SBOMParser> createParser(const std::string& format);

   /**
    * @brief Get list of supported SBOM formats
    * @return Vector of supported format names
    */
   static std::vector<std::string> getSupportedFormats();
};

}  // namespace heimdall<|MERGE_RESOLUTION|>--- conflicted
+++ resolved
@@ -78,10 +78,7 @@
    std::string                        publisher;    // Organization that published the component
    std::map<std::string, std::string> properties;
    std::vector<std::string>           dependencies;  // BOM references to dependent components
-<<<<<<< HEAD
    std::vector<std::string>           externalReferences; // External reference URLs
-=======
->>>>>>> 812cdda1
 
    // Default constructor
    SBOMComponent() = default;
@@ -118,7 +115,6 @@
     * @param publisher The publisher organization
     * @param properties Additional properties
     * @param dependencies List of BOM references to dependencies
-<<<<<<< HEAD
     * @param externalReferences List of external reference URLs
     */
    SBOMComponent(std::string id, std::string bomRef, std::string name, std::string version, std::string type,
@@ -128,13 +124,6 @@
                  const std::map<std::string, std::string>& properties = {},
                  const std::vector<std::string>& dependencies = {},
                  const std::vector<std::string>& externalReferences = {})
-=======
-    */
-   SBOMComponent(std::string id, std::string bomRef, std::string name, std::string version, std::string type,
-                 std::string purl, std::string license,
-                 const std::map<std::string, std::string>& properties   = {},
-                 const std::vector<std::string>&           dependencies = {})
->>>>>>> 812cdda1
       : id(std::move(id)),
         bomRef(std::move(bomRef)),
         name(std::move(name)),
@@ -142,7 +131,6 @@
         type(std::move(type)),
         purl(std::move(purl)),
         license(std::move(license)),
-<<<<<<< HEAD
         description(std::move(description)),
         scope(std::move(scope)),
         group(std::move(group)),
@@ -152,8 +140,6 @@
         supplier(std::move(supplier)),
         manufacturer(std::move(manufacturer)),
         publisher(std::move(publisher)),
-=======
->>>>>>> 812cdda1
         properties(properties),
         dependencies(dependencies),
         externalReferences(externalReferences)
