/*
Copyright 2025 The Heimdall Authors.

Licensed under the Apache License, Version 2.0 (the "License");
you may not use this file except in compliance with the License.
You may obtain a copy of the License at

    http://www.apache.org/licenses/LICENSE-2.0

Unless required by applicable law or agreed to in writing, software
distributed under the License is distributed on an "AS IS" BASIS,
WITHOUT WARRANTIES OR CONDITIONS OF ANY KIND, either express or implied.
See the License for the specific language governing permissions and
limitations under the License.
*/

/**
 * @file SBOMGenerator.cpp
 * @brief Implementation of Software Bill of Materials (SBOM) generator
 * @author Trevor Bakker
 * @date 2025
 */

#include "SBOMGenerator.hpp"
#include <chrono>
#include <ctime>
#include <fstream>
#include <iomanip>
#include <iostream>
#include <set>
#include <sstream>
#include "../compat/compatibility.hpp"
#include "MetadataExtractor.hpp"
#include "Utils.hpp"

namespace heimdall
{

/**
 * @brief Implementation class for SBOMGenerator
 */
class SBOMGenerator::Impl
{
   public:
   std::unordered_map<std::string, ComponentInfo> components;       ///< Map of processed components
   std::string                                    outputPath;       ///< Output file path
   std::string                                    format = "spdx";  ///< Output format
   std::string cyclonedxVersion = "1.6";  ///< CycloneDX specification version
   std::string spdxVersion =
      "2.3";  ///< SPDX specification version (default to 2.3 for compatibility)
   std::unique_ptr<MetadataExtractor> metadataExtractor;  ///< Metadata extractor instance
   BuildInfo                          buildInfo;          ///< Build information
   bool transitiveDependencies = true;  ///< Whether to include transitive dependencies

   /**
    * @brief Generate SBOM in SPDX format
    * @param outputPath The output file path
    * @return true if generation was successful
    */
   bool generateSPDX(const std::string& outputPath);

   /**
    * @brief Generate SBOM in SPDX 3.0 JSON format
    * @param outputPath The output file path
    * @return true if generation was successful
    */
   bool generateSPDX3JSON(const std::string& outputPath);

   /**
    * @brief Generate SBOM in CycloneDX format
    * @param outputPath The output file path
    * @return true if generation was successful
    */
   bool generateCycloneDX(const std::string& outputPath);

   /**
    * @brief Generate SPDX document content (version-specific)
    * @return The SPDX document as a string
    */
   std::string generateSPDXDocument();

   /**
    * @brief Generate SPDX 3.0.0 JSON document content
    * @return The SPDX 3.0.0 JSON document as a string
    */
   std::string generateSPDX3_0_0_Document();

   /**
    * @brief Generate SPDX 3.0.1 JSON document content
    * @return The SPDX 3.0.1 JSON document as a string
    */
   std::string generateSPDX3_0_1_Document();

   /**
    * @brief Generate SPDX 2.3 tag-value document content
    * @return The SPDX 2.3 document as a string
    */
   std::string generateSPDX2_3_Document();

   /**
    * @brief Generate CycloneDX document content
    * @return The CycloneDX document as a string
    */
   std::string generateCycloneDXDocument();

   /**
    * @brief Generate SPDX component entry (version-specific)
    * @param component The component to generate entry for
    * @return The SPDX component entry as a string
    */
   std::string generateSPDXComponent(const ComponentInfo& component);

   /**
    * @brief Generate SPDX 3.0.0 JSON component entry
    * @param component The component to generate entry for
    * @return The SPDX 3.0.0 JSON component entry as a string
    */
   std::string generateSPDX3_0_0_Component(const ComponentInfo& component);

   /**
    * @brief Generate SPDX 3.0.1 JSON component entry
    * @param component The component to generate entry for
    * @return The SPDX 3.0.1 JSON component entry as a string
    */
   std::string generateSPDX3_0_1_Component(const ComponentInfo& component);

   /**
    * @brief Generate SPDX 2.3 tag-value component entry
    * @param component The component to generate entry for
    * @return The SPDX 2.3 component entry as a string
    */
   std::string generateSPDX2_3_Component(const ComponentInfo& component);

   /**
    * @brief Generate CycloneDX component entry
    * @param component The component to generate entry for
    * @return The CycloneDX component entry as a string
    */
   std::string generateCycloneDXComponent(const ComponentInfo& component);

   /**
    * @brief Get current timestamp in ISO format
    * @return Current timestamp string
    */
   std::string getCurrentTimestamp();

   /**
    * @brief Generate SPDX ID for a component
    * @param name The component name
    * @return The generated SPDX ID
    */
   std::string generateSPDXId(const std::string& name);

   /**
    * @brief Generate document namespace for SPDX
    * @return The document namespace string
    */
   std::string generateDocumentNamespace();

   /**
    * @brief Generate verification code for SPDX
    * @return The verification code string
    */
   std::string generateVerificationCode();

   /**
    * @brief Generate Package URL (PURL) for a component
    * @param component The component to generate PURL for
    * @return The generated PURL string
    */
   std::string generatePURL(const ComponentInfo& component);

   /**
    * @brief Generate debug properties for CycloneDX component
    * @param component The component to generate properties for
    * @return The debug properties as a string
    */
   std::string generateDebugProperties(const ComponentInfo& component);
   std::string generateAllProperties(const ComponentInfo& component);

   /**
    * @brief Generate evidence field for CycloneDX 1.6+ component
    * @param component The component to generate evidence for
    * @return The evidence field as a string
    */
   std::string generateEvidenceField(const ComponentInfo& component);

   /**
    * @brief Generate SPDX 3.x creation info
    * @return The creation info object as a string
    */
   std::string generateSPDX3CreationInfo();

   /**
    * @brief Generate SPDX license identifier (validated)
    * @param license The license string to validate
    * @return Valid SPDX license identifier
    */
   std::string generateSPDXLicenseId(const std::string& license);

   /**
    * @brief Generate element ID for SPDX 3.x (namespace-aware)
    * @param name The element name
    * @return The generated element ID with namespace
    */
   std::string generateSPDXElementId(const std::string& name);

   /**
    * @brief Process dependencies recursively
    * @param component The component whose dependencies to process
    * @param processedKeys Set of already processed component keys to avoid cycles
    */
   void processDependenciesRecursively(const ComponentInfo&   component,
                                       std::set<std::string>& processedKeys);
};

/**
 * @brief Default constructor
 */
SBOMGenerator::SBOMGenerator() : pImpl(heimdall::compat::make_unique<Impl>())
{
   pImpl->metadataExtractor = heimdall::compat::make_unique<MetadataExtractor>();
}

/**
 * @brief Destructor
 */
SBOMGenerator::~SBOMGenerator() = default;

/**
 * @brief Process a component and add it to the SBOM
 * @param component The component to process
 */
void SBOMGenerator::processComponent(const ComponentInfo& component)
{
   // Resolve library paths to canonical absolute paths for consistent key generation
   std::string canonicalPath = Utils::resolveLibraryPath(component.filePath);
   std::string key           = canonicalPath;  // Use canonical file path as unique key

<<<<<<< HEAD


=======
>>>>>>> 15ff7962
   if (pImpl->components.find(key) == pImpl->components.end())
   {
      // New component, extract metadata
      ComponentInfo processedComponent = component;

      if (pImpl->metadataExtractor)
      {
         pImpl->metadataExtractor->extractMetadata(processedComponent);
      }

      pImpl->components[key] = processedComponent;
      Utils::debugPrint("Processed component: " + component.name);

      // Process dependencies based on transitiveDependencies setting
      if (pImpl->transitiveDependencies)
      {
         // Process dependencies recursively
         std::set<std::string> processedKeys;
         pImpl->processDependenciesRecursively(processedComponent, processedKeys);
      }
      else
      {
         // Process only direct dependencies
         for (const auto& depPath : processedComponent.dependencies)
         {
            std::string resolvedPath = depPath;

            // Handle @rpath dependencies (resolve relative to app bundle)
            if (depPath.find("@rpath/") == 0)
            {
               std::string appDir    = processedComponent.filePath;
               size_t      lastSlash = appDir.rfind('/');
               if (lastSlash != std::string::npos)
               {
                  appDir       = appDir.substr(0, lastSlash);
                  resolvedPath = appDir + "/" + depPath.substr(7);  // Remove "@rpath/"
               }
            }

            // Resolve library paths to canonical absolute paths for consistent key generation
            std::string canonicalPath = Utils::resolveLibraryPath(resolvedPath);
            std::string depKey        = canonicalPath;  // Use canonical file path as unique key

            // Skip if this dependency is already processed
            if (pImpl->components.find(depKey) != pImpl->components.end())
            {
               continue;
            }

            // Create a new ComponentInfo for the dependency
            ComponentInfo depComponent(Utils::getFileName(resolvedPath), resolvedPath);
<<<<<<< HEAD
            // Let the constructor determine the file type instead of hardcoding it
            // This allows executables to be properly detected even when processed as dependencies
=======
            depComponent.fileType =
               FileType::SharedLibrary;  // Most dependencies are shared libraries
>>>>>>> 15ff7962

            // Check if it's a system library
            if (resolvedPath.find("/usr/lib/") == 0 || resolvedPath.find("/System/Library/") == 0)
            {
               depComponent.isSystemLibrary = true;
               depComponent.packageManager  = "system";
            }

            // Preserve the checksum that was calculated in the constructor
            std::string originalChecksum = depComponent.checksum;

            // Try to extract metadata for the dependency if it exists
            if (Utils::fileExists(resolvedPath) && pImpl->metadataExtractor)
            {
               pImpl->metadataExtractor->extractMetadata(depComponent);
            }
            else
            {
               // For non-existent files (like system libraries), set basic info
               depComponent.version = "system";
#if defined(__APPLE__)
               depComponent.supplier = "Apple Inc.";
#else
               depComponent.supplier = "NOASSERTION";
#endif
            }

            // Always restore the checksum if it was lost during metadata extraction
            if (depComponent.checksum.empty() && !originalChecksum.empty())
            {
               depComponent.checksum = originalChecksum;
            }

            pImpl->components[depKey] = depComponent;
            Utils::debugPrint("Added dependency component: " + depComponent.name + " at " +
                              resolvedPath);
         }
      }
   }
   else
   {
      // Update existing component
      ComponentInfo& existing = pImpl->components[key];

      // Merge information
      for (const auto& symbol : component.symbols)
      {
         existing.addSymbol(symbol);
      }

      for (const auto& section : component.sections)
      {
         existing.addSection(section);
      }

      for (const auto& dep : component.dependencies)
      {
         existing.addDependency(dep);
      }

      for (const auto& source : component.sourceFiles)
      {
         existing.addSourceFile(source);
      }

      Utils::debugPrint("Updated component: " + component.name);
   }
}

/**
 * @brief Generate the SBOM in the specified format
 */
void SBOMGenerator::generateSBOM()
{
   if (pImpl->outputPath.empty())
   {
      Utils::errorPrint("No output path specified for SBOM generation");
      return;
   }

   Utils::debugPrint("Generating SBOM with " + std::to_string(pImpl->components.size()) +
                     " components");

   bool success = false;
   // --- BEGIN PATCH ---
   // For SPDX, select output type based on spdxVersion, not just format string
   if (pImpl->format == "spdx" || pImpl->format == "spdx-2.3" || pImpl->format == "spdx-3.0" ||
       pImpl->format == "spdx-3.0.0" || pImpl->format == "spdx-3.0.1")
   {
      // If version is 2.3, use tag-value; if 3.0/3.0.0/3.0.1, use JSON
      if (pImpl->spdxVersion == "2.3")
      {
         success = pImpl->generateSPDX(pImpl->outputPath);
      }
      else if (pImpl->spdxVersion == "3.0" || pImpl->spdxVersion == "3.0.0" ||
               pImpl->spdxVersion == "3.0.1")
      {
         success = pImpl->generateSPDX3JSON(pImpl->outputPath);
      }
      else
      {
         // Fall back to default version instead of failing
         Utils::warningPrint("Unsupported SPDX version: " + pImpl->spdxVersion +
                             ", falling back to 2.3");
         pImpl->spdxVersion = "2.3";
         success            = pImpl->generateSPDX(pImpl->outputPath);
      }
   }
   else if (pImpl->format == "cyclonedx" || pImpl->format == "cyclonedx-1.4" ||
            pImpl->format == "cyclonedx-1.6")
   {
      success = pImpl->generateCycloneDX(pImpl->outputPath);
   }
   else
   {
      // Fall back to default format instead of failing
      Utils::warningPrint("Unsupported SBOM format: " + pImpl->format + ", falling back to spdx");
      pImpl->format      = "spdx";
      pImpl->spdxVersion = "2.3";
      success            = pImpl->generateSPDX(pImpl->outputPath);
   }
   // --- END PATCH ---

   if (success)
   {
      Utils::debugPrint("SBOM generated successfully: " + pImpl->outputPath);
   }
   else
   {
      Utils::errorPrint("Failed to generate SBOM");
   }
}

/**
 * @brief Set the output path for the SBOM
 * @param path The output file path
 */
void SBOMGenerator::setOutputPath(const std::string& path)
{
   pImpl->outputPath = path;
}

/**
 * @brief Set the output format for the SBOM
 * @param fmt The format (e.g., "spdx", "cyclonedx")
 */
void SBOMGenerator::setFormat(const std::string& fmt)
{
   pImpl->format = Utils::toLower(fmt);
}

/**
 * @brief Set the SPDX version for the SBOM
 * @param version The SPDX version (e.g., "2.3", "3.0.0", "3.0.1")
 */
void SBOMGenerator::setSPDXVersion(const std::string& version)
{
   pImpl->spdxVersion = version;
}

/**
 * @brief Set the CycloneDX version for the SBOM
 * @param version The CycloneDX version (e.g., "1.4", "1.6")
 */
void SBOMGenerator::setCycloneDXVersion(const std::string& version)
{
   pImpl->cyclonedxVersion = version;
}

/**
 * @brief Set suppress warnings flag for metadata extraction
 * @param suppress True to suppress warnings, false to show them
 */
void SBOMGenerator::setSuppressWarnings(bool suppress)
{
   if (pImpl && pImpl->metadataExtractor)
   {
      pImpl->metadataExtractor->setSuppressWarnings(suppress);
   }
}

/**
 * @brief Set whether to include transitive dependencies in the SBOM
 * @param include True to include, false to exclude
 */
void SBOMGenerator::setTransitiveDependencies(bool include)
{
   pImpl->transitiveDependencies = include;
}

/**
 * @brief Get the number of components in the SBOM
 * @return Number of components
 */
size_t SBOMGenerator::getComponentCount() const
{
   return pImpl->components.size();
}

/**
 * @brief Check if a component exists in the SBOM
 * @param name The component name to check
 * @return true if the component exists
 */
bool SBOMGenerator::hasComponent(const std::string& name) const
{
   for (const auto& pair : pImpl->components)
   {
      if (pair.second.name == name)
      {
         return true;
      }
   }
   return false;
}

/**
 * @brief Print statistics about the SBOM
 */
void SBOMGenerator::printStatistics() const
{
   std::cout << "SBOM Generator Statistics:" << std::endl;
   std::cout << "  Total components: " << pImpl->components.size() << std::endl;

   size_t objects = 0, staticLibs = 0, sharedLibs = 0, executables = 0;
   size_t systemLibs = 0, withDebugInfo = 0, stripped = 0;

   for (const auto& pair : pImpl->components)
   {
      const auto& component = pair.second;

      switch (component.fileType)
      {
         case FileType::Object:
            objects++;
            break;
         case FileType::StaticLibrary:
            staticLibs++;
            break;
         case FileType::SharedLibrary:
            sharedLibs++;
            break;
         case FileType::Executable:
            executables++;
            break;
         default:
            break;
      }

      if (component.isSystemLibrary)
         systemLibs++;
      if (component.containsDebugInfo)
         withDebugInfo++;
      if (component.isStripped)
         stripped++;
   }

   std::cout << "  Object files: " << objects << std::endl;
   std::cout << "  Static libraries: " << staticLibs << std::endl;
   std::cout << "  Shared libraries: " << sharedLibs << std::endl;
   std::cout << "  Executables: " << executables << std::endl;
   std::cout << "  System libraries: " << systemLibs << std::endl;
   std::cout << "  With debug info: " << withDebugInfo << std::endl;
   std::cout << "  Stripped: " << stripped << std::endl;
}

/**
 * @brief Generate SBOM in SPDX format
 * @param outputPath The output file path
 * @return true if generation was successful
 */
bool SBOMGenerator::Impl::generateSPDX(const std::string& outputPath)
{
   std::string document;

   if (spdxVersion == "3.0.1")
   {
      document = generateSPDX3_0_1_Document();
   }
   else if (spdxVersion == "3.0.0" || spdxVersion == "3.0")
   {
      document = generateSPDX3_0_0_Document();
   }
   else
   {
      document = generateSPDX2_3_Document();
   }

   std::ofstream file(outputPath);
   if (!file.is_open())
   {
      Utils::errorPrint("Could not open output file: " + outputPath);
      return false;
   }

   file << document;
   return true;
}

bool SBOMGenerator::Impl::generateSPDX3JSON(const std::string& outputPath)
{
   std::string document;

   if (spdxVersion == "3.0.1")
   {
      document = generateSPDX3_0_1_Document();
   }
   else
   {
      document = generateSPDX3_0_0_Document();
   }

   std::ofstream file(outputPath);
   if (!file.is_open())
   {
      Utils::errorPrint("Could not open output file: " + outputPath);
      return false;
   }

   file << document;
   return true;
}

bool SBOMGenerator::Impl::generateCycloneDX(const std::string& outputPath)
{
   std::string   document = generateCycloneDXDocument();

   std::ofstream file(outputPath);
   if (!file.is_open())
   {
      Utils::errorPrint("Could not open output file: " + outputPath);
      return false;
   }

   file << document;
   return true;
}

std::string SBOMGenerator::Impl::generateSPDXDocument()
{
   std::stringstream ss;
   // DEBUG: Print all keys and file paths in the components map
   ss << "# DEBUG: Components map keys and file paths\n";
   for (const auto& pair : components)
   {
      ss << "# key: '" << pair.first << "' filePath: '" << pair.second.filePath << "' name: '"
         << pair.second.name << "'\n";
   }
   ss << "\n";
   if (spdxVersion == "3.0.1")
   {
      return generateSPDX3_0_1_Document();
   }
   else if (spdxVersion == "3.0.0" || spdxVersion == "3.0")
   {
      return generateSPDX3_0_0_Document();
   }
   else
   {
      return generateSPDX2_3_Document();
   }
}

// SPDX 2.3 Tag-Value Document Generation (fully schema-compliant)
std::string SBOMGenerator::Impl::generateSPDX2_3_Document()
{
   std::stringstream ss;
   // Document header
   ss << "SPDXVersion: SPDX-2.3\n";
   ss << "DataLicense: CC0-1.0\n";
   ss << "SPDXID: SPDXRef-DOCUMENT\n";
   ss << "DocumentName: "
      << (buildInfo.targetName.empty() ? "Heimdall Generated SBOM" : buildInfo.targetName) << "\n";
   ss << "DocumentNamespace: " << generateDocumentNamespace() << "\n";
   ss << "Creator: Tool: Heimdall SBOM Generator-2.0.0\n";
   ss << "Created: " << getCurrentTimestamp() << "\n\n";
   // Package section (required)
   ss << "PackageName: " << (buildInfo.targetName.empty() ? "Unknown" : buildInfo.targetName)
      << "\n";
   ss << "SPDXID: SPDXRef-Package\n";
   ss << "PackageVersion: " << (buildInfo.buildId.empty() ? "Unknown" : buildInfo.buildId) << "\n";
   ss << "PackageFileName: " << (buildInfo.targetName.empty() ? "Unknown" : buildInfo.targetName)
      << "\n";
   ss << "PackageDownloadLocation: NOASSERTION\n";
   ss << "FilesAnalyzed: true\n";
   ss << "PackageVerificationCode: " << generateVerificationCode() << "\n";
   ss << "PackageLicenseConcluded: NOASSERTION\n";
   ss << "PackageLicenseInfoFromFiles: NOASSERTION\n";
   ss << "PackageLicenseDeclared: NOASSERTION\n";
   ss << "PackageCopyrightText: NOASSERTION\n";
   ss << "PackageDescription: Software Bill of Materials generated by Heimdall\n\n";
   // File section for each component
   for (const auto& pair : components)
   {
      const auto& component    = pair.second;
      std::string sha1Checksum = Utils::getFileSHA1Checksum(component.filePath);

      ss << "FileName: " << Utils::getFileName(component.filePath) << "\n";
      ss << "SPDXID: " << generateSPDXId(component.name) << "\n";
      ss << "FileType: " << component.getFileTypeString("2.3") << "\n";
      ss << "FileChecksum: SHA1: " << (sha1Checksum.empty() ? "UNKNOWN" : sha1Checksum) << "\n";
      ss << "FileChecksum: SHA256: "
         << (component.checksum.empty() ? "UNKNOWN" : component.checksum) << "\n";
      ss << "LicenseConcluded: " << generateSPDXLicenseId(component.license) << "\n";
      ss << "LicenseInfoInFile: " << generateSPDXLicenseId(component.license) << "\n";
      ss << "FileCopyrightText: NOASSERTION\n";
      // Build enhanced comment with source files and Ada properties
      std::stringstream comment;
      if (!component.sourceFiles.empty())
      {
         comment << "Source files: ";
         for (size_t i = 0; i < component.sourceFiles.size(); ++i)
         {
            comment << component.sourceFiles[i];
            if (i + 1 < component.sourceFiles.size())
               comment << ", ";
         }
      }

      // Add enhanced Ada properties to comment
      if (!component.properties.empty())
      {
         if (!comment.str().empty())
            comment << "; ";
         comment << "Enhanced metadata: ";
         bool first = true;
#if defined(HEIMDALL_CPP17_AVAILABLE) || defined(HEIMDALL_CPP20_AVAILABLE) || \
   defined(HEIMDALL_CPP23_AVAILABLE)
         for (const auto& [key, value] : component.properties)
         {
#else
         for (const auto& property : component.properties)
         {
            const auto& key   = property.first;
            const auto& value = property.second;
#endif
            if (!first)
               comment << ", ";
            comment << key << "=" << value;
            first = false;
         }
      }

      if (!comment.str().empty())
      {
         ss << "FileComment: " << comment.str() << "\n";
      }
      else
      {
         ss << "FileComment: " << component.getFileTypeString("2.3") << " file\n";
      }
      ss << "\n";
   }
   // Relationships
   for (const auto& pair : components)
   {
      const auto& component = pair.second;
      ss << "Relationship: SPDXRef-Package CONTAINS " << generateSPDXId(component.name) << "\n";

      // Add DEPENDS_ON relationships for all dependencies
      for (const auto& dep : component.dependencies)
      {
         // Find the component that matches this dependency
         // Resolve library paths to canonical absolute paths for consistent key generation
         std::string canonicalPath = Utils::resolveLibraryPath(dep);
         std::string depKey        = canonicalPath;  // Use canonical file path as unique key
         if (components.find(depKey) != components.end())
         {
            ss << "Relationship: " << generateSPDXId(component.name) << " DEPENDS_ON "
               << generateSPDXId(Utils::getFileName(dep)) << "\n";
         }
      }
   }
   // Note: Source file relationships removed to avoid validation errors
   // Source files are referenced in FileComment instead
   return ss.str();
}
// SPDX 3.0.x JSON Document Generation (fully schema-compliant)
std::string SBOMGenerator::Impl::generateSPDX3_0_0_Document()
{
   std::stringstream ss;
   ss << "{\n";
   ss << "  \"@context\": \"https://spdx.org/rdf/3.0.0/spdx-context.jsonld\",\n";
   ss << "  \"@graph\": [\n";
   // SBOM Document
   ss << "    {\n";
   ss << "      \"spdxId\": \"spdx:SPDXRef-DOCUMENT\",\n";
   ss << "      \"type\": \"SpdxDocument\",\n";
   ss << "      \"specVersion\": \"SPDX-3.0.0\",\n";
   ss << "      \"name\": "
      << Utils::formatJsonValue(buildInfo.targetName.empty() ? "Heimdall Generated SBOM"
                                                             : buildInfo.targetName)
      << ",\n";
   ss << "      \"documentNamespace\": " << Utils::formatJsonValue(generateDocumentNamespace())
      << ",\n";
   ss << "      \"creationInfo\": {\n";
   ss << "        \"spdxId\": \"spdx:CreationInfo-1\",\n";
   ss << "        \"type\": \"CreationInfo\",\n";
   ss << "        \"created\": " << Utils::formatJsonValue(getCurrentTimestamp()) << ",\n";
   ss << "        \"createdBy\": [\n";
   ss << "          {\n";
   ss << "            \"type\": \"Tool\",\n";
   ss << "            \"name\": " << Utils::formatJsonValue("Heimdall SBOM Generator-2.0.0")
      << "\n";
   ss << "          }\n";
   ss << "        ]\n";
   ss << "      },\n";
   ss << "      \"dataLicense\": " << Utils::formatJsonValue("CC0-1.0") << ",\n";
   ss << "      \"files\": [\n";
   // Files
   bool first = true;
   for (const auto& pair : components)
   {
      if (!first)
         ss << ",\n";
      first                 = false;
      const auto& component = pair.second;
      ss << "        {\n";
      ss << "          \"@id\": \"spdx:" << generateSPDXElementId(component.name) << "\",\n";
      ss << "          \"type\": \"software_File\",\n";
      ss << "          \"fileName\": " << Utils::formatJsonValue(component.filePath) << ",\n";
      ss << "          \"checksums\": [\n";
      ss << "            {\n";
      ss << "              \"type\": \"Checksum\",\n";
      ss << "              \"algorithm\": \"SHA256\",\n";
      ss << "              \"checksumValue\": "
         << Utils::formatJsonValue(component.checksum.empty() ? "NOASSERTION" : component.checksum)
         << "\n";
      ss << "            }\n";
      ss << "          ]\n";
      ss << "        }";
   }
   ss << "\n      ],\n";
   ss << "      \"packages\": [\n";
   // Packages (if any)
   first = true;
   for (const auto& pair : components)
   {
      if (!first)
         ss << ",\n";
      first                 = false;
      const auto& component = pair.second;
      ss << "        {\n";
      ss << "          \"@id\": \"spdx:" << generateSPDXElementId(component.name) << "\",\n";
      ss << "          \"type\": \"software_Package\",\n";
      ss << "          \"name\": " << Utils::formatJsonValue(component.name) << ",\n";
      ss << "          \"versionInfo\": "
         << Utils::formatJsonValue(component.version.empty() ? "NOASSERTION" : component.version)
         << "\n";
      ss << "        }";
   }
   ss << "\n      ],\n";
   ss << "      \"relationships\": [\n";
   // Relationships (example: document CONTAINS files)
   first = true;
   for (const auto& pair : components)
   {
      if (!first)
         ss << ",\n";
      first                 = false;
      const auto& component = pair.second;
      ss << "        {\n";
      ss << "          \"type\": \"Relationship\",\n";
      ss << "          \"relationshipType\": \"CONTAINS\",\n";
      ss << "          \"relatedSpdxElement\": \"spdx:" << generateSPDXElementId(component.name)
         << "\"\n";
      ss << "        }";
   }

   // Add DEPENDS_ON relationships for all dependencies
   for (const auto& pair : components)
   {
      const auto& component = pair.second;
      for (const auto& dep : component.dependencies)
      {
         // Find the component that matches this dependency
         std::string depKey = Utils::getFileName(dep) + ":" + dep;
         if (components.find(depKey) != components.end())
         {
            ss << ",\n        {\n";
            ss << "          \"type\": \"Relationship\",\n";
            ss << "          \"relationshipType\": \"DEPENDS_ON\",\n";
            ss << "          \"spdxElementId\": \"spdx:" << generateSPDXElementId(component.name)
               << "\",\n";
            ss << "          \"relatedSpdxElement\": \"spdx:"
               << generateSPDXElementId(Utils::getFileName(dep)) << "\"\n";
            ss << "        }";
         }
      }
   }
   ss << "\n      ]\n";
   ss << "    }\n";
   ss << "  ]\n";
   ss << "}\n";
   return ss.str();
}

std::string SBOMGenerator::Impl::generateSPDX3_0_1_Document()
{
   std::stringstream ss;
   ss << "{\n";
   ss << "  \"@context\": \"https://spdx.org/rdf/3.0.1/spdx-context.jsonld\",\n";
   ss << "  \"@graph\": [\n";
   // SBOM Document
   ss << "    {\n";
   ss << "      \"spdxId\": \"spdx:SPDXRef-DOCUMENT\",\n";
   ss << "      \"type\": \"SpdxDocument\",\n";
   ss << "      \"spdxVersion\": \"SPDX-3.0.1\",\n";
   ss << "      \"name\": "
      << Utils::formatJsonValue(buildInfo.targetName.empty() ? "Heimdall Generated SBOM"
                                                             : buildInfo.targetName)
      << ",\n";
   ss << "      \"documentNamespace\": " << Utils::formatJsonValue(generateDocumentNamespace())
      << ",\n";
   ss << "      \"creationInfo\": {\n";
   ss << "        \"spdxId\": \"spdx:CreationInfo-1\",\n";
   ss << "        \"type\": \"CreationInfo\",\n";
   ss << "        \"created\": " << Utils::formatJsonValue(getCurrentTimestamp()) << ",\n";
   ss << "        \"createdBy\": [\n";
   ss << "          {\n";
   ss << "            \"type\": \"Tool\",\n";
   ss << "            \"name\": " << Utils::formatJsonValue("Heimdall SBOM Generator-2.0.0")
      << "\n";
   ss << "          }\n";
   ss << "        ]\n";
   ss << "      },\n";
   ss << "      \"dataLicense\": " << Utils::formatJsonValue("CC0-1.0") << ",\n";
   ss << "      \"files\": [\n";
   // Files
   bool first = true;
   for (const auto& pair : components)
   {
      if (!first)
         ss << ",\n";
      first                 = false;
      const auto& component = pair.second;
      ss << "        {\n";
      ss << "          \"@id\": \"spdx:" << generateSPDXElementId(component.name) << "\",\n";
      ss << "          \"type\": \"File\",\n";
      ss << "          \"fileName\": " << Utils::formatJsonValue(component.filePath) << ",\n";
      ss << "          \"checksums\": [\n";
      ss << "            {\n";
      ss << "              \"type\": \"Checksum\",\n";
      ss << "              \"algorithm\": \"SHA256\",\n";
      ss << "              \"checksumValue\": "
         << Utils::formatJsonValue(component.checksum.empty() ? "NOASSERTION" : component.checksum)
         << "\n";
      ss << "            }\n";
      ss << "          ]\n";
      ss << "        }";
   }
   ss << "\n      ],\n";
   ss << "      \"packages\": [\n";
   // Packages (if any)
   first = true;
   for (const auto& pair : components)
   {
      if (!first)
         ss << ",\n";
      first                 = false;
      const auto& component = pair.second;
      ss << "        {\n";
      ss << "          \"@id\": \"spdx:" << generateSPDXElementId(component.name) << "\",\n";
      ss << "          \"type\": \"Package\",\n";
      ss << "          \"name\": " << Utils::formatJsonValue(component.name) << ",\n";
      ss << "          \"versionInfo\": "
         << Utils::formatJsonValue(component.version.empty() ? "NOASSERTION" : component.version)
         << "\n";
      ss << "        }";
   }
   ss << "\n      ],\n";
   ss << "      \"relationships\": [\n";
   // Relationships (example: document CONTAINS files)
   first = true;
   for (const auto& pair : components)
   {
      if (!first)
         ss << ",\n";
      first                 = false;
      const auto& component = pair.second;
      ss << "        {\n";
      ss << "          \"type\": \"Relationship\",\n";
      ss << "          \"relationshipType\": \"CONTAINS\",\n";
      ss << "          \"relatedSpdxElement\": \"spdx:" << generateSPDXElementId(component.name)
         << "\"\n";
      ss << "        }";
   }

   // Add DEPENDS_ON relationships for all dependencies
   for (const auto& pair : components)
   {
      const auto& component = pair.second;
      for (const auto& dep : component.dependencies)
      {
         // Find the component that matches this dependency
         std::string depKey = Utils::getFileName(dep) + ":" + dep;
         if (components.find(depKey) != components.end())
         {
            ss << ",\n        {\n";
            ss << "          \"type\": \"Relationship\",\n";
            ss << "          \"relationshipType\": \"DEPENDS_ON\",\n";
            ss << "          \"spdxElementId\": \"spdx:" << generateSPDXElementId(component.name)
               << "\",\n";
            ss << "          \"relatedSpdxElement\": \"spdx:"
               << generateSPDXElementId(Utils::getFileName(dep)) << "\"\n";
            ss << "        }";
         }
      }
   }
   ss << "\n      ]\n";
   ss << "    }\n";
   ss << "  ]\n";
   ss << "}\n";
   return ss.str();
}

std::string SBOMGenerator::Impl::generateCycloneDXDocument()
{
   std::stringstream ss;

   ss << "{\n";
   ss << "  \"bomFormat\": \"CycloneDX\",\n";
   ss << "  \"specVersion\": \"" << cyclonedxVersion << "\",\n";
   ss << "  \"version\": 1,\n";
   ss << "  \"metadata\": {\n";
   ss << "    \"timestamp\": \"" << getCurrentTimestamp() << "\",\n";
   ss << "    \"tools\": [\n";
   ss << "      {\n";
   ss << "        \"vendor\": \"Heimdall\",\n";
   ss << "        \"name\": \"SBOM Generator\",\n";
   ss << "        \"version\": \"2.0.0\"\n";
   ss << "      }\n";
   ss << "    ],\n";
   ss << "    \"component\": {\n";
   ss << "      \"type\": \"application\",\n";
   ss << "      \"name\": ";

   // Try to get a better application name
   std::string appName    = buildInfo.targetName;
   std::string appVersion = buildInfo.buildId;
<<<<<<< HEAD
   


   if (appName.empty() && !components.empty())
   {
      // Find the main executable - prioritize executables, then any component with a good name
      for (const auto& pair : components)
      {
         const auto& component = pair.second;
         if (component.fileType == FileType::Executable)
=======

   if (appName.empty() && !components.empty())
   {
      // Find the main executable in an app bundle
      for (const auto& pair : components)
      {
         const auto& component = pair.second;
         if (component.filePath.find(".app/Contents/MacOS/") != std::string::npos &&
             (component.fileType == FileType::Executable ||
              component.fileType == FileType::Unknown))
>>>>>>> 15ff7962
         {
            appName = component.name;
            if (!component.version.empty())
            {
               appVersion = component.version;
<<<<<<< HEAD
            }
            break;
         }
      }
      
      // If no executable found, look for app bundle executables (macOS)
      if (appName.empty())
      {
         for (const auto& pair : components)
         {
            const auto& component = pair.second;
            if (component.filePath.find(".app/Contents/MacOS/") != std::string::npos &&
                (component.fileType == FileType::Executable ||
                 component.fileType == FileType::Unknown))
            {
               appName = component.name;
               if (!component.version.empty())
               {
                  appVersion = component.version;
               }
               break;
            }
         }
      }
      
      // If still no executable found, use the first component with a non-empty name
      if (appName.empty())
      {
         for (const auto& pair : components)
         {
            const auto& component = pair.second;
            if (!component.name.empty() && component.name != "Unknown")
            {
               appName = component.name;
               if (!component.version.empty())
               {
                  appVersion = component.version;
               }
               break;
            }
=======
            }
            break;
>>>>>>> 15ff7962
         }
      }
   }

   ss << Utils::formatJsonValue(appName.empty() ? "Unknown" : appName) << ",\n";
   ss << "      \"version\": "
      << Utils::formatJsonValue(appVersion.empty() ? "Unknown" : appVersion) << "\n";
   ss << "    }\n";
   ss << "  },\n";
   ss << "  \"components\": [\n";

   bool first = true;

   // Get the main application info for filtering
   std::string mainAppName = buildInfo.targetName;
   std::string mainAppPath;

   if (mainAppName.empty() && !components.empty())
   {
<<<<<<< HEAD
      // Find the main executable - prioritize executables, then any component with a good name
      for (const auto& pair : components)
      {
         const auto& component = pair.second;
         if (component.fileType == FileType::Executable)
=======
      // Find the main executable in an app bundle
      for (const auto& pair : components)
      {
         const auto& component = pair.second;
         if (component.filePath.find(".app/Contents/MacOS/") != std::string::npos &&
             (component.fileType == FileType::Executable ||
              component.fileType == FileType::Unknown))
>>>>>>> 15ff7962
         {
            mainAppName = component.name;
            mainAppPath = component.filePath;
            break;
         }
      }
<<<<<<< HEAD
      
      // If no executable found, look for app bundle executables (macOS)
      if (mainAppName.empty())
      {
         for (const auto& pair : components)
         {
            const auto& component = pair.second;
            if (component.filePath.find(".app/Contents/MacOS/") != std::string::npos &&
                (component.fileType == FileType::Executable ||
                 component.fileType == FileType::Unknown))
            {
               mainAppName = component.name;
               mainAppPath = component.filePath;
               break;
            }
         }
      }
      
      // If still no executable found, use the first component with a non-empty name
      if (mainAppName.empty())
      {
         for (const auto& pair : components)
         {
            const auto& component = pair.second;
            if (!component.name.empty() && component.name != "Unknown")
            {
               mainAppName = component.name;
               mainAppPath = component.filePath;
               break;
            }
         }
      }
   }

   for (const auto& pair : components)
   {
      const auto& component = pair.second;
=======
   }

   for (const auto& pair : components)
   {
      const auto& component = pair.second;

      // Skip the main application - it should only appear in metadata.component
      bool isMainApp = false;
      if (!mainAppName.empty() && component.name == mainAppName)
      {
         // If we have a main app path, check it matches too
         if (mainAppPath.empty() || component.filePath == mainAppPath)
         {
            isMainApp = true;
         }
      }

      // Also check if this is an executable in an app bundle (likely the main app)
      if (!isMainApp && component.filePath.find(".app/Contents/MacOS/") != std::string::npos &&
          (component.fileType == FileType::Executable || component.fileType == FileType::Unknown))
      {
         isMainApp = true;
      }

      if (isMainApp)
      {
         continue;  // Skip the main application
      }
>>>>>>> 15ff7962

      if (!first)
         ss << ",\n";
      ss << generateCycloneDXComponent(component);
      first = false;
   }

   ss << "\n  ]\n";
   ss << "}\n";

   return ss.str();
}

std::string SBOMGenerator::Impl::generateSPDX2_3_Component(const ComponentInfo& component)
{
   std::stringstream ss;
   ss << "FileName: " << Utils::getFileName(component.filePath) << "\n";
   ss << "SPDXID: " << generateDocumentNamespace() << "#" << generateSPDXId(component.name) << "\n";
   ss << "FileChecksum: SHA256: " << (component.checksum.empty() ? "UNKNOWN" : component.checksum)
      << "\n";
   ss << "Supplier: " << (component.supplier.empty() ? "Organization: UNKNOWN" : component.supplier)
      << "\n";
   ss << "DownloadLocation: "
      << (component.downloadLocation.empty() ? "NOASSERTION" : component.downloadLocation) << "\n";
   ss << "Homepage: " << (component.homepage.empty() ? "N/A" : component.homepage) << "\n";
   ss << "Version: " << (component.version.empty() ? "UNKNOWN" : component.version) << "\n";
   ss << "LicenseConcluded: " << generateSPDXLicenseId(component.license) << "\n";
   ss << "LicenseInfoInFile: " << generateSPDXLicenseId(component.license) << "\n";
   ss << "FileCopyrightText: NOASSERTION\n";
   ss << "FileComment: " << component.getFileTypeString() << " file\n";
   ss << "\n";
   return ss.str();
}

std::string SBOMGenerator::Impl::generateSPDX3_0_0_Component(const ComponentInfo& component)
{
   std::stringstream ss;
   ss << "    {\n";
   ss << "      \"SPDXID\": "
      << Utils::formatJsonValue(std::string(generateSPDXElementId(component.name))) << ",\n";
   ss << "      \"name\": "
      << Utils::formatJsonValue(std::string(Utils::getFileName(component.filePath))) << ",\n";
   ss << "      \"versionInfo\": "
      << Utils::formatJsonValue(component.version.empty() ? std::string("NOASSERTION")
                                                          : component.version)
      << ",\n";
   ss << "      \"checksums\": [\n";
   ss << "        {\n";
   ss << "          \"algorithm\": \"SHA256\",\n";
   ss << "          \"checksumValue\": "
      << Utils::formatJsonValue(component.checksum.empty() ? std::string("NOASSERTION")
                                                           : component.checksum)
      << "\n";
   ss << "        }\n";
   ss << "      ],\n";
   ss << "      \"licenseConcluded\": "
      << Utils::formatJsonValue(component.license.empty()
                                   ? std::string("NOASSERTION")
                                   : generateSPDXLicenseId(component.license))
      << ",\n";
   ss << "      \"licenseDeclared\": " << Utils::formatJsonValue(std::string("NOASSERTION"))
      << ",\n";
   ss << "      \"copyrightText\": " << Utils::formatJsonValue(std::string("NOASSERTION")) << ",\n";
   ss << "      \"downloadLocation\": " << Utils::formatJsonValue(std::string("NOASSERTION"))
      << ",\n";
   ss << "      \"supplier\": " << Utils::formatJsonValue(std::string("NOASSERTION")) << ",\n";
   ss << "      \"description\": " << Utils::formatJsonValue(std::string("NOASSERTION")) << ",\n";
   ss << "      \"filesAnalyzed\": true,\n";
   ss << "      \"externalRefs\": [\n";
   ss << "        {\n";
   ss << "          \"referenceCategory\": \"PACKAGE-MANAGER\",\n";
   ss << "          \"referenceType\": \"purl\",\n";
   ss << "          \"referenceLocator\": "
      << Utils::formatJsonValue(generatePURL(component).empty() ? std::string("NOASSERTION")
                                                                : generatePURL(component))
      << "\n";
   ss << "        }\n";
   ss << "      ]";
   // Remove sourceFiles field - not part of SPDX 3.0 spec
   ss << "\n    }";
   return ss.str();
}

std::string SBOMGenerator::Impl::generateSPDX3_0_1_Component(const ComponentInfo& component)
{
   return generateSPDX3_0_0_Component(component);  // Simplified for now
}

std::string SBOMGenerator::Impl::generateCycloneDXComponent(const ComponentInfo& component)
{
   std::stringstream ss;
   ss << "    {\n";
<<<<<<< HEAD
   // Determine the correct component type based on file type
   std::string componentType = "library";
   if (component.fileType == FileType::Executable)
   {
      componentType = "application";
   }
   else if (component.fileType == FileType::StaticLibrary)
   {
      componentType = "library";
   }
   else if (component.fileType == FileType::SharedLibrary)
   {
      componentType = "library";
   }
   else if (component.fileType == FileType::Object)
   {
      componentType = "library";
   }
   
   ss << "      \"type\": \"" << componentType << "\",\n";
=======
   ss << "      \"type\": \"library\",\n";
>>>>>>> 15ff7962
   ss << "      \"name\": " << Utils::formatJsonValue(component.name) << ",\n";
   ss << "      \"version\": "
      << Utils::formatJsonValue(component.version.empty() ? "UNKNOWN" : component.version) << ",\n";
   ss << "      \"description\": "
      << Utils::formatJsonValue(component.getFileTypeString() + " component") << ",\n";
   ss << "      \"supplier\": {\n";
   ss << "        \"name\": "
      << Utils::formatJsonValue(component.supplier.empty() ? "system-package-manager"
                                                           : component.supplier)
      << "\n";
   ss << "      },\n";
   // Only include hash if we have a valid checksum
   if (!component.checksum.empty() && component.checksum.length() == 64)
   {
      ss << "      \"hashes\": [\n";
      ss << "        {\n";
      ss << "          \"alg\": \"SHA-256\",\n";
      ss << "          \"content\": \"" << component.checksum << "\"\n";
      ss << "        }\n";
      ss << "      ],\n";
   }
   ss << "      \"purl\": \"" << generatePURL(component) << "\",\n";
   ss << "      \"externalReferences\": [\n";
   ss << "        {\n";
   ss << "          \"type\": \"distribution\",\n";
   ss << "          \"url\": "
      << Utils::formatJsonValue(component.downloadLocation.empty() ? "NOASSERTION"
                                                                   : component.downloadLocation)
      << "\n";
   ss << "        }\n";
   ss << "      ]";

   // Add all component properties (including enhanced Ada metadata and Mach-O metadata)
   if (!component.properties.empty() || component.containsDebugInfo ||
       !component.buildConfig.targetPlatform.empty() ||
       !component.platformInfo.architecture.empty() || component.codeSignInfo.isHardenedRuntime ||
       component.codeSignInfo.isAdHocSigned || !component.codeSignInfo.signer.empty() ||
       !component.codeSignInfo.teamId.empty() || !component.codeSignInfo.certificateHash.empty() ||
       !component.architectures.empty() || !component.entitlements.empty() ||
       !component.frameworks.empty())
   {
      ss << ",\n" << generateAllProperties(component);
   }

   // Add evidence field for CycloneDX 1.6+
   if (cyclonedxVersion == "1.6")
   {
      ss << ",\n" << generateEvidenceField(component);
   }

   // Add DWARF/source info for all CycloneDX versions
   if (!component.sourceFiles.empty())
   {
      ss << ",\n      \"sourceFiles\": [";
      for (size_t i = 0; i < component.sourceFiles.size(); ++i)
      {
         ss << Utils::formatJsonValue(component.sourceFiles[i]);
         if (i + 1 < component.sourceFiles.size())
            ss << ", ";
      }
      ss << "]";
   }
   if (!component.functions.empty())
   {
      ss << ",\n      \"functions\": [";
      for (size_t i = 0; i < component.functions.size(); ++i)
      {
         ss << Utils::formatJsonValue(component.functions[i]);
         if (i + 1 < component.functions.size())
            ss << ", ";
      }
      ss << "]";
   }
   if (!component.compileUnits.empty())
   {
      ss << ",\n      \"compileUnits\": [";
      for (size_t i = 0; i < component.compileUnits.size(); ++i)
      {
         ss << Utils::formatJsonValue(component.compileUnits[i]);
         if (i + 1 < component.compileUnits.size())
            ss << ", ";
      }
      ss << "]";
   }

   ss << "\n    }";
   return ss.str();
}

std::string SBOMGenerator::Impl::getCurrentTimestamp()
{
   auto              now    = std::chrono::system_clock::now();
   auto              time_t = std::chrono::system_clock::to_time_t(now);

   std::stringstream ss;
#if defined(_POSIX_VERSION)
   struct tm tm_buf{};
   gmtime_r(&time_t, &tm_buf);
   ss << std::put_time(&tm_buf, "%Y-%m-%dT%H:%M:%SZ");
#else
   // Fallback: not thread-safe
   ss << std::put_time(std::gmtime(&time_t), "%Y-%m-%dT%H:%M:%SZ");
#endif
   return ss.str();
}

std::string SBOMGenerator::Impl::generateSPDXId(const std::string& name)
{
   std::string id = "SPDXRef-" + name;
   // Replace invalid characters for SPDX 2.3 (no dots, underscores allowed)
   std::replace(id.begin(), id.end(), ' ', '-');
   std::replace(id.begin(), id.end(), '/', '-');
   std::replace(id.begin(), id.end(), '\\', '-');
   std::replace(id.begin(), id.end(), '.', '-');
   std::replace(id.begin(), id.end(), '_', '-');

   // Handle consecutive plus signs (replace ++ with single +)
   size_t pos = 0;
   while ((pos = id.find("++", pos)) != std::string::npos)
   {
      id.replace(pos, 2, "+");
      pos += 1;
   }

   // Handle +- sequences (replace +- with -)
   pos = 0;
   while ((pos = id.find("+-", pos)) != std::string::npos)
   {
      id.replace(pos, 2, "-");
      pos += 1;
   }

   return id;
}

std::string SBOMGenerator::Impl::generateDocumentNamespace()
{
   std::stringstream ss;
   ss << "https://spdx.org/spdxdocs/heimdall-" << getCurrentTimestamp();
   return ss.str();
}

std::string SBOMGenerator::Impl::generateSPDXElementId(const std::string& name)
{
   std::string id = "SPDXRef-" + name;
   // Replace invalid characters for SPDX 3.x
   std::replace(id.begin(), id.end(), ' ', '-');
   std::replace(id.begin(), id.end(), '/', '-');
   std::replace(id.begin(), id.end(), '\\', '-');
   std::replace(id.begin(), id.end(), '.', '-');
   return id;
}

std::string SBOMGenerator::Impl::generateVerificationCode()
{
   // Generate a proper SPDX 2.3 verification code
   // Format: <checksum> (excludes: <file1>, <file2>, ...)
   std::string              allChecksums;
   std::vector<std::string> excludedFiles;

   for (const auto& pair : components)
   {
      const auto& component = pair.second;
      if (!component.checksum.empty() && component.checksum != "UNKNOWN")
      {
         allChecksums += component.checksum;
      }
      else
      {
         excludedFiles.push_back(Utils::getFileName(component.filePath));
      }
   }

   // Generate SHA1 hash of all checksums
   std::string hash = Utils::getStringSHA1Checksum(allChecksums);

   std::string result = hash;
   if (!excludedFiles.empty())
   {
      result += " (excludes: ";
      for (size_t i = 0; i < excludedFiles.size(); ++i)
      {
         result += excludedFiles[i];
         if (i + 1 < excludedFiles.size())
            result += ", ";
      }
      result += ")";
   }

   return result;
}

std::string SBOMGenerator::Impl::generatePURL(const ComponentInfo& component)
{
   std::stringstream ss;

   if (component.packageManager == "conan")
   {
      ss << "pkg:conan/" << component.name << "@" << component.version;
   }
   else if (component.packageManager == "vcpkg")
   {
      ss << "pkg:vcpkg/" << component.name << "@" << component.version;
   }
   else if (component.packageManager == "system")
   {
      ss << "pkg:system/" << component.name << "@" << component.version;
   }
   else
   {
      ss << "pkg:generic/" << component.name << "@" << component.version;
   }

   return ss.str();
}

std::string SBOMGenerator::Impl::generateDebugProperties(const ComponentInfo& component)
{
   std::stringstream ss;
   ss << "      \"properties\": [\n";
   ss << "        {\n";
   ss << "          \"name\": \"debug_info\",\n";
   ss << "          \"value\": \"" << (component.containsDebugInfo ? "true" : "false") << "\"\n";
   ss << "        },\n";
   ss << "        {\n";
   ss << "          \"name\": \"stripped\",\n";
   ss << "          \"value\": \"" << (component.isStripped ? "true" : "false") << "\"\n";
   ss << "        },\n";
   ss << "        {\n";
   ss << "          \"name\": \"system_library\",\n";
   ss << "          \"value\": \"" << (component.isSystemLibrary ? "true" : "false") << "\"\n";
   ss << "        }\n";
   ss << "      ]";
   return ss.str();
}

std::string SBOMGenerator::Impl::generateAllProperties(const ComponentInfo& component)
{
   std::stringstream ss;
   ss << "      \"properties\": [\n";

   // Add enhanced Ada properties first
   bool firstProperty = true;
#if defined(HEIMDALL_CPP17_AVAILABLE) || defined(HEIMDALL_CPP20_AVAILABLE) || \
   defined(HEIMDALL_CPP23_AVAILABLE)
   for (const auto& [key, value] : component.properties)
   {
#else
   for (const auto& property : component.properties)
   {
      const auto& key   = property.first;
      const auto& value = property.second;
#endif
      if (!firstProperty)
      {
         ss << ",\n";
      }
      ss << "        {\n";
      ss << "          \"name\": " << Utils::formatJsonValue(key) << ",\n";
      ss << "          \"value\": " << Utils::formatJsonValue(value) << "\n";
      ss << "        }";
      firstProperty = false;
   }

   // Add debug properties if available
   if (component.containsDebugInfo)
   {
      if (!firstProperty)
      {
         ss << ",\n";
      }
      ss << "        {\n";
      ss << "          \"name\": \"debug_info\",\n";
      ss << "          \"value\": \"" << (component.containsDebugInfo ? "true" : "false") << "\"\n";
      ss << "        },\n";
      ss << "        {\n";
      ss << "          \"name\": \"stripped\",\n";
      ss << "          \"value\": \"" << (component.isStripped ? "true" : "false") << "\"\n";
      ss << "        },\n";
      ss << "        {\n";
      ss << "          \"name\": \"system_library\",\n";
      ss << "          \"value\": \"" << (component.isSystemLibrary ? "true" : "false") << "\"\n";
      ss << "        }";
      firstProperty = false;
   }

   // Add enhanced Mach-O metadata if available
   if (!component.buildConfig.targetPlatform.empty())
   {
      if (!firstProperty)
      {
         ss << ",\n";
      }
      ss << "        {\n";
      ss << "          \"name\": \"macho_target_platform\",\n";
      ss << "          \"value\": " << Utils::formatJsonValue(component.buildConfig.targetPlatform)
         << "\n";
      ss << "        }";
      firstProperty = false;
   }

   if (!component.buildConfig.minOSVersion.empty())
   {
      if (!firstProperty)
      {
         ss << ",\n";
      }
      ss << "        {\n";
      ss << "          \"name\": \"macho_min_os_version\",\n";
      ss << "          \"value\": " << Utils::formatJsonValue(component.buildConfig.minOSVersion)
         << "\n";
      ss << "        }";
      firstProperty = false;
   }

   if (!component.buildConfig.sdkVersion.empty())
   {
      if (!firstProperty)
      {
         ss << ",\n";
      }
      ss << "        {\n";
      ss << "          \"name\": \"macho_sdk_version\",\n";
      ss << "          \"value\": " << Utils::formatJsonValue(component.buildConfig.sdkVersion)
         << "\n";
      ss << "        }";
      firstProperty = false;
   }

   if (!component.buildConfig.buildVersion.empty())
   {
      if (!firstProperty)
      {
         ss << ",\n";
      }
      ss << "        {\n";
      ss << "          \"name\": \"macho_build_version\",\n";
      ss << "          \"value\": " << Utils::formatJsonValue(component.buildConfig.buildVersion)
         << "\n";
      ss << "        }";
      firstProperty = false;
   }

   if (!component.buildConfig.sourceVersion.empty())
   {
      if (!firstProperty)
      {
         ss << ",\n";
      }
      ss << "        {\n";
      ss << "          \"name\": \"macho_source_version\",\n";
      ss << "          \"value\": " << Utils::formatJsonValue(component.buildConfig.sourceVersion)
         << "\n";
      ss << "        }";
      firstProperty = false;
   }

   if (component.buildConfig.isSimulator)
   {
      if (!firstProperty)
      {
         ss << ",\n";
      }
      ss << "        {\n";
      ss << "          \"name\": \"macho_is_simulator\",\n";
      ss << "          \"value\": \"true\"\n";
      ss << "        }";
      firstProperty = false;
   }

   if (!component.platformInfo.architecture.empty())
   {
      if (!firstProperty)
      {
         ss << ",\n";
      }
      ss << "        {\n";
      ss << "          \"name\": \"macho_architecture\",\n";
      ss << "          \"value\": " << Utils::formatJsonValue(component.platformInfo.architecture)
         << "\n";
      ss << "        }";
      firstProperty = false;
   }

   if (!component.platformInfo.platform.empty())
   {
      if (!firstProperty)
      {
         ss << ",\n";
      }
      ss << "        {\n";
      ss << "          \"name\": \"macho_platform\",\n";
      ss << "          \"value\": " << Utils::formatJsonValue(component.platformInfo.platform)
         << "\n";
      ss << "        }";
      firstProperty = false;
   }

   if (component.platformInfo.minVersion > 0)
   {
      if (!firstProperty)
      {
         ss << ",\n";
      }
      ss << "        {\n";
      ss << "          \"name\": \"macho_platform_min_version\",\n";
      ss << "          \"value\": "
         << Utils::formatJsonValue(std::to_string(component.platformInfo.minVersion)) << "\n";
      ss << "        }";
      firstProperty = false;
   }

   if (component.platformInfo.sdkVersion > 0)
   {
      if (!firstProperty)
      {
         ss << ",\n";
      }
      ss << "        {\n";
      ss << "          \"name\": \"macho_platform_sdk_version\",\n";
      ss << "          \"value\": "
         << Utils::formatJsonValue(std::to_string(component.platformInfo.sdkVersion)) << "\n";
      ss << "        }";
      firstProperty = false;
   }

   if (component.platformInfo.isSimulator)
   {
      if (!firstProperty)
      {
         ss << ",\n";
      }
      ss << "        {\n";
      ss << "          \"name\": \"macho_platform_is_simulator\",\n";
      ss << "          \"value\": \"true\"\n";
      ss << "        }";
      firstProperty = false;
   }

   // Add code signing information
   if (!component.codeSignInfo.signer.empty())
   {
      if (!firstProperty)
      {
         ss << ",\n";
      }
      ss << "        {\n";
      ss << "          \"name\": \"macho_code_signer\",\n";
      ss << "          \"value\": " << Utils::formatJsonValue(component.codeSignInfo.signer)
         << "\n";
      ss << "        }";
      firstProperty = false;
   }

   if (!component.codeSignInfo.teamId.empty())
   {
      if (!firstProperty)
      {
         ss << ",\n";
      }
      ss << "        {\n";
      ss << "          \"name\": \"macho_team_id\",\n";
      ss << "          \"value\": " << Utils::formatJsonValue(component.codeSignInfo.teamId)
         << "\n";
      ss << "        }";
      firstProperty = false;
   }

   if (!component.codeSignInfo.certificateHash.empty())
   {
      if (!firstProperty)
      {
         ss << ",\n";
      }
      ss << "        {\n";
      ss << "          \"name\": \"macho_certificate_hash\",\n";
      ss << "          \"value\": "
         << Utils::formatJsonValue(component.codeSignInfo.certificateHash) << "\n";
      ss << "        }";
      firstProperty = false;
   }

   if (!component.codeSignInfo.signingTime.empty())
   {
      if (!firstProperty)
      {
         ss << ",\n";
      }
      ss << "        {\n";
      ss << "          \"name\": \"macho_signing_time\",\n";
      ss << "          \"value\": " << Utils::formatJsonValue(component.codeSignInfo.signingTime)
         << "\n";
      ss << "        }";
      firstProperty = false;
   }

   if (component.codeSignInfo.isAdHocSigned)
   {
      if (!firstProperty)
      {
         ss << ",\n";
      }
      ss << "        {\n";
      ss << "          \"name\": \"macho_ad_hoc_signed\",\n";
      ss << "          \"value\": \"true\"\n";
      ss << "        }";
      firstProperty = false;
   }

   if (component.codeSignInfo.isHardenedRuntime)
   {
      if (!firstProperty)
      {
         ss << ",\n";
      }
      ss << "        {\n";
      ss << "          \"name\": \"macho_hardened_runtime\",\n";
      ss << "          \"value\": \"true\"\n";
      ss << "        }";
      firstProperty = false;
   }

   if (!component.architectures.empty())
   {
      if (!firstProperty)
      {
         ss << ",\n";
      }
      ss << "        {\n";
      ss << "          \"name\": \"macho_architectures\",\n";
      ss << "          \"value\": "
         << Utils::formatJsonValue(std::to_string(component.architectures.size())) << "\n";
      ss << "        }";
      firstProperty = false;
   }

   // Add entitlements information
   if (!component.entitlements.empty())
   {
      if (!firstProperty)
      {
         ss << ",\n";
      }
      ss << "        {\n";
      ss << "          \"name\": \"macho_entitlements_count\",\n";
      ss << "          \"value\": "
         << Utils::formatJsonValue(std::to_string(component.entitlements.size())) << "\n";
      ss << "        }";
      firstProperty = false;

      // Add individual entitlements as comma-separated string
      if (!component.entitlements.empty())
      {
         std::stringstream entitlementsStr;
         for (size_t i = 0; i < component.entitlements.size(); ++i)
         {
            entitlementsStr << component.entitlements[i];
            if (i + 1 < component.entitlements.size())
               entitlementsStr << ", ";
         }
         ss << ",\n";
         ss << "        {\n";
         ss << "          \"name\": \"macho_entitlements\",\n";
         ss << "          \"value\": " << Utils::formatJsonValue(entitlementsStr.str()) << "\n";
         ss << "        }";
      }
   }

   // Add frameworks information
   if (!component.frameworks.empty())
   {
      if (!firstProperty)
      {
         ss << ",\n";
      }
      ss << "        {\n";
      ss << "          \"name\": \"macho_frameworks_count\",\n";
      ss << "          \"value\": "
         << Utils::formatJsonValue(std::to_string(component.frameworks.size())) << "\n";
      ss << "        }";
      firstProperty = false;

      // Add individual frameworks as comma-separated string
      std::stringstream frameworksStr;
      for (size_t i = 0; i < component.frameworks.size(); ++i)
      {
         frameworksStr << component.frameworks[i];
         if (i + 1 < component.frameworks.size())
            frameworksStr << ", ";
      }
      ss << ",\n";
      ss << "        {\n";
      ss << "          \"name\": \"macho_frameworks\",\n";
      ss << "          \"value\": " << Utils::formatJsonValue(frameworksStr.str()) << "\n";
      ss << "        }";
   }

   ss << "\n      ]";
   return ss.str();
}

std::string SBOMGenerator::Impl::generateEvidenceField(const ComponentInfo& component)
{
   std::stringstream ss;
   ss << "      \"evidence\": {\n";
   ss << "        \"licenses\": [\n";
   ss << "          {\n";
   ss << "            \"license\": {\n";
   ss << "              \"id\": \"" << generateSPDXLicenseId(component.license) << "\"\n";
   ss << "            }\n";
   ss << "          }\n";
   ss << "        ]\n";
   ss << "      }";
   return ss.str();
}

std::string SBOMGenerator::Impl::generateSPDX3CreationInfo()
{
   std::stringstream ss;
   ss << "{\n";
   ss << "    \"creators\": [\n";
   ss << "      {\n";
   ss << "        \"creatorType\": \"Tool\",\n";
   ss << "        \"creator\": \"Heimdall SBOM Generator-2.0.0\"\n";
   ss << "      }\n";
   ss << "    ],\n";
   ss << "    \"created\": \"" << getCurrentTimestamp() << "\"\n";
   ss << "  }";
   return ss.str();
}

std::string SBOMGenerator::Impl::generateSPDXLicenseId(const std::string& license)
{
   if (license.empty() || license == "UNKNOWN")
   {
      return "NOASSERTION";
   }

   // Basic SPDX license validation
   std::string upperLicense = Utils::toUpper(license);
   if (upperLicense.find("APACHE") != std::string::npos)
   {
      return "Apache-2.0";
   }
   else if (upperLicense.find("MIT") != std::string::npos)
   {
      return "MIT";
   }
   else if (upperLicense.find("GPL") != std::string::npos)
   {
      if (upperLicense.find('3') != std::string::npos)
      {
         return "GPL-3.0-only";
      }
      else
      {
         return "GPL-2.0-only";
      }
   }
   else if (upperLicense.find("LGPL") != std::string::npos)
   {
      if (upperLicense.find('3') != std::string::npos)
      {
         return "LGPL-3.0-only";
      }
      else
      {
         return "LGPL-2.1-only";
      }
   }
   else if (upperLicense.find("BSD") != std::string::npos)
   {
      return "BSD-3-Clause";
   }
   else
   {
      return "NOASSERTION";
   }
}

/**
 * @brief Process dependencies recursively
 * @param component The component whose dependencies to process
 * @param processedKeys Set of already processed component keys to avoid cycles
 */
void SBOMGenerator::Impl::processDependenciesRecursively(const ComponentInfo&   component,
                                                         std::set<std::string>& processedKeys)
{
   // Resolve library paths to canonical absolute paths for consistent key generation
   std::string canonicalPath = Utils::resolveLibraryPath(component.filePath);
   std::string key           = canonicalPath;  // Use canonical file path as unique key
   if (processedKeys.count(key) > 0)
   {
      return;  // Already processed this component
   }
   processedKeys.insert(key);

   Utils::debugPrint("Processing dependencies recursively for: " + component.name +
                     " (dependencies: " + std::to_string(component.dependencies.size()) + ")");

   for (const auto& depPath : component.dependencies)
   {
      std::string resolvedPath = depPath;

      // Handle @rpath dependencies (resolve relative to app bundle)
      if (depPath.find("@rpath/") == 0)
      {
         std::string appDir    = component.filePath;
         size_t      lastSlash = appDir.rfind('/');
         if (lastSlash != std::string::npos)
         {
            appDir       = appDir.substr(0, lastSlash);
            resolvedPath = appDir + "/" + depPath.substr(7);  // Remove "@rpath/"
         }
      }

      // Always resolve to canonical absolute path
      std::string canonicalPath = Utils::resolveLibraryPath(resolvedPath);
      if (!canonicalPath.empty())
      {
         resolvedPath = canonicalPath;
      }
      // Resolve library paths to canonical absolute paths for consistent key generation
      std::string depKey = resolvedPath;  // Use canonical file path as unique key

      // Skip if this dependency is already processed
      if (components.find(depKey) != components.end())
      {
         continue;
      }

      // Create a new ComponentInfo for the dependency
      ComponentInfo depComponent(Utils::getFileName(resolvedPath), resolvedPath);
<<<<<<< HEAD
      // Let the constructor determine the file type instead of hardcoding it
      // This allows executables to be properly detected even when processed as dependencies
=======
      depComponent.fileType = FileType::SharedLibrary;  // Most dependencies are shared libraries
>>>>>>> 15ff7962

      // Check if it's a system library
      if (resolvedPath.find("/usr/lib/") == 0 || resolvedPath.find("/System/Library/") == 0)
      {
         depComponent.isSystemLibrary = true;
         depComponent.packageManager  = "system";
      }

      // Preserve the checksum that was calculated in the constructor
      std::string originalChecksum = depComponent.checksum;

      // Try to extract metadata for the dependency if it exists
      if (Utils::fileExists(resolvedPath) && metadataExtractor)
      {
         metadataExtractor->extractMetadata(depComponent);
      }
      else
      {
         // For non-existent files (like system libraries), set basic info
         depComponent.version = "system";
#if defined(__APPLE__)
         depComponent.supplier = "Apple Inc.";
#else
         depComponent.supplier = "NOASSERTION";
#endif
      }

      // Always restore the checksum if it was lost during metadata extraction
      if (depComponent.checksum.empty() && !originalChecksum.empty())
      {
         depComponent.checksum = originalChecksum;
      }

      components[depKey] = depComponent;
      Utils::debugPrint("Added dependency component: " + depComponent.name + " at " + resolvedPath);

      // Recursively process the dependency's dependencies
      processDependenciesRecursively(depComponent, processedKeys);
   }
}

}  // namespace heimdall<|MERGE_RESOLUTION|>--- conflicted
+++ resolved
@@ -237,11 +237,6 @@
    std::string canonicalPath = Utils::resolveLibraryPath(component.filePath);
    std::string key           = canonicalPath;  // Use canonical file path as unique key
 
-<<<<<<< HEAD
-
-
-=======
->>>>>>> 15ff7962
    if (pImpl->components.find(key) == pImpl->components.end())
    {
       // New component, extract metadata
@@ -293,13 +288,9 @@
 
             // Create a new ComponentInfo for the dependency
             ComponentInfo depComponent(Utils::getFileName(resolvedPath), resolvedPath);
-<<<<<<< HEAD
+
             // Let the constructor determine the file type instead of hardcoding it
             // This allows executables to be properly detected even when processed as dependencies
-=======
-            depComponent.fileType =
-               FileType::SharedLibrary;  // Most dependencies are shared libraries
->>>>>>> 15ff7962
 
             // Check if it's a system library
             if (resolvedPath.find("/usr/lib/") == 0 || resolvedPath.find("/System/Library/") == 0)
@@ -1040,9 +1031,6 @@
    // Try to get a better application name
    std::string appName    = buildInfo.targetName;
    std::string appVersion = buildInfo.buildId;
-<<<<<<< HEAD
-   
-
 
    if (appName.empty() && !components.empty())
    {
@@ -1051,24 +1039,11 @@
       {
          const auto& component = pair.second;
          if (component.fileType == FileType::Executable)
-=======
-
-   if (appName.empty() && !components.empty())
-   {
-      // Find the main executable in an app bundle
-      for (const auto& pair : components)
-      {
-         const auto& component = pair.second;
-         if (component.filePath.find(".app/Contents/MacOS/") != std::string::npos &&
-             (component.fileType == FileType::Executable ||
-              component.fileType == FileType::Unknown))
->>>>>>> 15ff7962
          {
             appName = component.name;
             if (!component.version.empty())
             {
                appVersion = component.version;
-<<<<<<< HEAD
             }
             break;
          }
@@ -1109,10 +1084,6 @@
                }
                break;
             }
-=======
-            }
-            break;
->>>>>>> 15ff7962
          }
       }
    }
@@ -1132,28 +1103,17 @@
 
    if (mainAppName.empty() && !components.empty())
    {
-<<<<<<< HEAD
       // Find the main executable - prioritize executables, then any component with a good name
       for (const auto& pair : components)
       {
          const auto& component = pair.second;
          if (component.fileType == FileType::Executable)
-=======
-      // Find the main executable in an app bundle
-      for (const auto& pair : components)
-      {
-         const auto& component = pair.second;
-         if (component.filePath.find(".app/Contents/MacOS/") != std::string::npos &&
-             (component.fileType == FileType::Executable ||
-              component.fileType == FileType::Unknown))
->>>>>>> 15ff7962
          {
             mainAppName = component.name;
             mainAppPath = component.filePath;
             break;
          }
       }
-<<<<<<< HEAD
       
       // If no executable found, look for app bundle executables (macOS)
       if (mainAppName.empty())
@@ -1191,41 +1151,13 @@
    for (const auto& pair : components)
    {
       const auto& component = pair.second;
-=======
-   }
-
-   for (const auto& pair : components)
-   {
-      const auto& component = pair.second;
-
-      // Skip the main application - it should only appear in metadata.component
-      bool isMainApp = false;
-      if (!mainAppName.empty() && component.name == mainAppName)
-      {
-         // If we have a main app path, check it matches too
-         if (mainAppPath.empty() || component.filePath == mainAppPath)
-         {
-            isMainApp = true;
-         }
-      }
-
-      // Also check if this is an executable in an app bundle (likely the main app)
-      if (!isMainApp && component.filePath.find(".app/Contents/MacOS/") != std::string::npos &&
-          (component.fileType == FileType::Executable || component.fileType == FileType::Unknown))
-      {
-         isMainApp = true;
-      }
-
-      if (isMainApp)
-      {
-         continue;  // Skip the main application
-      }
->>>>>>> 15ff7962
 
       if (!first)
          ss << ",\n";
-      ss << generateCycloneDXComponent(component);
-      first = false;
+      
+     ss << generateCycloneDXComponent(component);
+
+     first = false;
    }
 
    ss << "\n  ]\n";
@@ -1313,7 +1245,7 @@
 {
    std::stringstream ss;
    ss << "    {\n";
-<<<<<<< HEAD
+
    // Determine the correct component type based on file type
    std::string componentType = "library";
    if (component.fileType == FileType::Executable)
@@ -1334,9 +1266,6 @@
    }
    
    ss << "      \"type\": \"" << componentType << "\",\n";
-=======
-   ss << "      \"type\": \"library\",\n";
->>>>>>> 15ff7962
    ss << "      \"name\": " << Utils::formatJsonValue(component.name) << ",\n";
    ss << "      \"version\": "
       << Utils::formatJsonValue(component.version.empty() ? "UNKNOWN" : component.version) << ",\n";
@@ -2070,12 +1999,9 @@
 
       // Create a new ComponentInfo for the dependency
       ComponentInfo depComponent(Utils::getFileName(resolvedPath), resolvedPath);
-<<<<<<< HEAD
+
       // Let the constructor determine the file type instead of hardcoding it
       // This allows executables to be properly detected even when processed as dependencies
-=======
-      depComponent.fileType = FileType::SharedLibrary;  // Most dependencies are shared libraries
->>>>>>> 15ff7962
 
       // Check if it's a system library
       if (resolvedPath.find("/usr/lib/") == 0 || resolvedPath.find("/System/Library/") == 0)
