--- conflicted
+++ resolved
@@ -151,11 +151,6 @@
    // File processing functions
    int heimdall_process_input_file(const char* filePath)
    {
-<<<<<<< HEAD
-   
-      
-=======
->>>>>>> 15ff7962
       if (!globalAdapter || !filePath)
          return -1;
 
